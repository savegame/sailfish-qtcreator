INCLUDEPATH += $$PWD

HEADERS += $$PWD/clangipcserver.h \
    $$PWD/codecompleter.h \
    $$PWD/clangstring.h \
    $$PWD/translationunitisnullexception.h \
    $$PWD/codecompletefailedexception.h \
    $$PWD/clangcodecompleteresults.h \
    $$PWD/codecompletionsextractor.h \
    $$PWD/unsavedfile.h \
    $$PWD/unsavedfiles.h \
    $$PWD/projects.h \
    $$PWD/translationunits.h \
    $$PWD/translationunitparseerrorexception.h \
    $$PWD/translationunitreparseerrorexception.h \
    $$PWD/projectpart.h \
    $$PWD/translationunitfilenotexitexception.h \
    $$PWD/translationunitdoesnotexistexception.h \
    $$PWD/projectpartsdonotexistexception.h \
    $$PWD/codecompletionchunkconverter.h \
    $$PWD/diagnosticset.h \
    $$PWD/diagnostic.h \
    $$PWD/sourcelocation.h \
    $$PWD/sourcerange.h \
    $$PWD/fixit.h \
    $$PWD/diagnosticsetiterator.h \
    $$PWD/clangfilesystemwatcher.h \
    $$PWD/translationunitalreadyexistsexception.h \
    $$PWD/commandlinearguments.h \
    $$PWD/cursor.h \
    $$PWD/skippedsourceranges.h \
    $$PWD/clangtranslationunit.h \
    $$PWD/clangtype.h \
<<<<<<< HEAD
    $$PWD/highlightingmark.h \
    $$PWD/highlightingmarks.h \
    $$PWD/highlightingmarksiterator.h
=======
    $$PWD/utf8positionfromlinecolumn.h
>>>>>>> 605ea627

SOURCES += $$PWD/clangipcserver.cpp \
    $$PWD/codecompleter.cpp \
    $$PWD/clangstring.cpp \
    $$PWD/translationunitisnullexception.cpp \
    $$PWD/codecompletefailedexception.cpp \
    $$PWD/clangcodecompleteresults.cpp \
    $$PWD/codecompletionsextractor.cpp \
    $$PWD/unsavedfile.cpp \
    $$PWD/unsavedfiles.cpp \
    $$PWD/projects.cpp \
    $$PWD/translationunits.cpp \
    $$PWD/translationunitparseerrorexception.cpp \
    $$PWD/translationunitreparseerrorexception.cpp \
    $$PWD/projectpart.cpp \
    $$PWD/translationunitfilenotexitexception.cpp \
    $$PWD/translationunitdoesnotexistexception.cpp \
    $$PWD/projectpartsdonotexistexception.cpp \
    $$PWD/codecompletionchunkconverter.cpp \
    $$PWD/diagnosticset.cpp \
    $$PWD/diagnostic.cpp \
    $$PWD/sourcelocation.cpp \
    $$PWD/sourcerange.cpp \
    $$PWD/fixit.cpp \
    $$PWD/clangfilesystemwatcher.cpp \
    $$PWD/translationunitalreadyexistsexception.cpp \
    $$PWD/commandlinearguments.cpp \
    $$PWD/cursor.cpp \
    $$PWD/skippedsourceranges.cpp \
    $$PWD/clangtranslationunit.cpp \
    $$PWD/clangtype.cpp \
<<<<<<< HEAD
    $$PWD/highlightingmark.cpp \
    $$PWD/highlightingmarks.cpp
=======
    $$PWD/utf8positionfromlinecolumn.cpp
>>>>>>> 605ea627
<|MERGE_RESOLUTION|>--- conflicted
+++ resolved
@@ -31,13 +31,10 @@
     $$PWD/skippedsourceranges.h \
     $$PWD/clangtranslationunit.h \
     $$PWD/clangtype.h \
-<<<<<<< HEAD
     $$PWD/highlightingmark.h \
     $$PWD/highlightingmarks.h \
-    $$PWD/highlightingmarksiterator.h
-=======
+    $$PWD/highlightingmarksiterator.h \
     $$PWD/utf8positionfromlinecolumn.h
->>>>>>> 605ea627
 
 SOURCES += $$PWD/clangipcserver.cpp \
     $$PWD/codecompleter.cpp \
@@ -69,9 +66,6 @@
     $$PWD/skippedsourceranges.cpp \
     $$PWD/clangtranslationunit.cpp \
     $$PWD/clangtype.cpp \
-<<<<<<< HEAD
     $$PWD/highlightingmark.cpp \
-    $$PWD/highlightingmarks.cpp
-=======
-    $$PWD/utf8positionfromlinecolumn.cpp
->>>>>>> 605ea627
+    $$PWD/highlightingmarks.cpp \
+    $$PWD/utf8positionfromlinecolumn.cpp