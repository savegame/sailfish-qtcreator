TEMPLATE = subdirs

SUBDIRS = qtpromaker \
     qmlpuppet \
     ../plugins/cpaster/frontend \
     sdktool \
<<<<<<< HEAD
     merssh
=======
     valgrindfake \
     3rdparty \
     buildoutputparser
>>>>>>> c0b6db73

win32 {
    SUBDIRS += qtcdebugger
    SUBDIRS += wininterrupt
}

mac {
    SUBDIRS += iostool
}

QT_BREAKPAD_ROOT_PATH = $$(QT_BREAKPAD_ROOT_PATH)
!isEmpty(QT_BREAKPAD_ROOT_PATH) {
    SUBDIRS += qtcrashhandler
} else {
    linux-* {
        # Build only in debug mode.
        debug_and_release|CONFIG(debug, debug|release) {
            SUBDIRS += qtcreatorcrashhandler
        }
    }
}

greaterThan(QT_MAJOR_VERSION, 4) {
    !greaterThan(QT_MINOR_VERSION, 0):!greaterThan(QT_PATCH_VERSION, 0) {
    } else {
        SUBDIRS += qml2puppet
    }
}<|MERGE_RESOLUTION|>--- conflicted
+++ resolved
@@ -4,13 +4,10 @@
      qmlpuppet \
      ../plugins/cpaster/frontend \
      sdktool \
-<<<<<<< HEAD
-     merssh
-=======
+     merssh \
      valgrindfake \
      3rdparty \
      buildoutputparser
->>>>>>> c0b6db73
 
 win32 {
     SUBDIRS += qtcdebugger
