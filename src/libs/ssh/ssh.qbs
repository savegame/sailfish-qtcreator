--- conflicted
+++ resolved
@@ -4,18 +4,8 @@
 QtcLibrary {
     name: "QtcSsh"
 
-<<<<<<< HEAD
-    cpp.defines: base.concat(["QSSH_LIBRARY"])
-=======
     cpp.defines: base.concat(["QSSH_LIBRARY"]).concat(botanDefines)
-    cpp.dynamicLibraries: botanLibs
-    cpp.includePaths: [
-        ".",
-        "..",
-        "../..",
-        buildDirectory
-    ].concat(botanIncludes)
->>>>>>> d8e6a314
+    cpp.includePaths: botanIncludes
 
     Depends { name: "cpp" }
     Depends { name: "Qt"; submodules: ["widgets", "network" ] }
@@ -51,18 +41,6 @@
         "sshremoteprocess.cpp", "sshremoteprocess.h", "sshremoteprocess_p.h",
         "sshremoteprocessrunner.cpp", "sshremoteprocessrunner.h",
         "sshsendfacility.cpp", "sshsendfacility_p.h",
-<<<<<<< HEAD
-    ]
-=======
-        "sshkeypasswordretriever.cpp",
-        "sshkeygenerator.cpp", "sshkeygenerator.h",
-        "sshkeycreationdialog.cpp", "sshkeycreationdialog.h", "sshkeycreationdialog.ui",
-        "sftpfilesystemmodel.cpp", "sftpfilesystemmodel.h",
-        "sshincomingpacket_p.h", "sshincomingpacket.cpp",
-        "ssherrors.h",
-        "sshexception_p.h",
-        "sshpseudoterminal.h",
-        "sshbotanconversions_p.h"
     ].concat(botanFiles)
 
     property var botanIncludes: ["../3rdparty"]
@@ -105,7 +83,6 @@
             "-Wno-long-long"
         ]
     }
->>>>>>> d8e6a314
 
     ProductModule {
         Depends { name: "Qt"; submodules: ["widgets", "network"] }
