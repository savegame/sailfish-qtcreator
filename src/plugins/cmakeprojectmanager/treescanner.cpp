/****************************************************************************
**
** Copyright (C) 2016 Alexander Drozdov.
** Contact: Alexander Drozdov (adrozdoff@gmail.com)
**
** This file is part of Qt Creator.
**
** Commercial License Usage
** Licensees holding valid commercial Qt licenses may use this file in
** accordance with the commercial license agreement provided with the
** Software or, alternatively, in accordance with the terms contained in
** a written agreement between you and The Qt Company. For licensing terms
** and conditions see https://www.qt.io/terms-conditions. For further
** information use the contact form at https://www.qt.io/contact-us.
**
** GNU General Public License Usage
** Alternatively, this file may be used under the terms of the GNU
** General Public License version 3 as published by the Free Software
** Foundation with exceptions as appearing in the file LICENSE.GPL3-EXCEPT
** included in the packaging of this file. Please review the following
** information to ensure the GNU General Public License requirements will
** be met: https://www.gnu.org/licenses/gpl-3.0.html.
**
****************************************************************************/

#include "treescanner.h"

#include <coreplugin/iversioncontrol.h>
#include <coreplugin/vcsmanager.h>
#include <projectexplorer/projectexplorerconstants.h>

#include <cpptools/cpptoolsconstants.h>

#include <utils/qtcassert.h>
#include <utils/algorithm.h>
#include <utils/runextensions.h>

#include <memory>

using namespace ProjectExplorer;

namespace CMakeProjectManager {
namespace Internal {

TreeScanner::TreeScanner(QObject *parent) : QObject(parent)
{
    m_factory = TreeScanner::genericFileType;
    m_filter = [](const Utils::MimeType &mimeType, const Utils::FileName &fn) {
        return isWellKnownBinary(mimeType, fn) && isMimeBinary(mimeType, fn);
    };

    connect(&m_futureWatcher, &FutureWatcher::finished, this, &TreeScanner::finished);
}

TreeScanner::~TreeScanner()
{
    if (!m_futureWatcher.isFinished()) {
        m_futureWatcher.cancel();
        m_futureWatcher.waitForFinished();
    }
}

bool TreeScanner::asyncScanForFiles(const Utils::FileName &directory)
{
    if (!m_futureWatcher.isFinished())
        return false;

    auto fi = new FutureInterface();
    m_scanFuture = fi->future();
    m_futureWatcher.setFuture(m_scanFuture);

    if (m_versionControls.isEmpty())
        m_versionControls = Core::VcsManager::versionControls();

    Utils::runAsync([this, fi, directory]() { TreeScanner::scanForFiles(fi, directory, m_filter, m_factory, m_versionControls); });

    return true;
}

void TreeScanner::setFilter(TreeScanner::FileFilter filter)
{
    if (isFinished())
        m_filter = filter;
}

void TreeScanner::setTypeFactory(TreeScanner::FileTypeFactory factory)
{
    if (isFinished())
        m_factory = factory;
}

TreeScanner::Future TreeScanner::future() const
{
    return m_scanFuture;
}

bool TreeScanner::isFinished() const
{
    return m_futureWatcher.isFinished();
}

TreeScanner::Result TreeScanner::result() const
{
    if (isFinished())
        return m_scanFuture.result();
    return Result();
}

TreeScanner::Result TreeScanner::release()
{
    if (isFinished()) {
        auto result = m_scanFuture.result();
        m_scanFuture = Future();
        return result;
    }
    return Result();
}

void TreeScanner::reset()
{
    if (isFinished())
        m_scanFuture = Future();
}

bool TreeScanner::isWellKnownBinary(const Utils::MimeType & /*mdb*/, const Utils::FileName &fn)
{
    return fn.endsWith(QLatin1String(".a")) ||
            fn.endsWith(QLatin1String(".o")) ||
            fn.endsWith(QLatin1String(".d")) ||
            fn.endsWith(QLatin1String(".exe")) ||
            fn.endsWith(QLatin1String(".dll")) ||
            fn.endsWith(QLatin1String(".obj")) ||
            fn.endsWith(QLatin1String(".elf"));
}

bool TreeScanner::isMimeBinary(const Utils::MimeType &mimeType, const Utils::FileName &/*fn*/)
{
    bool isBinary = false;
    if (mimeType.isValid()) {
        QStringList mimes;
        mimes << mimeType.name() << mimeType.allAncestors();
        isBinary = !mimes.contains(QLatin1String("text/plain"));
    }
    return isBinary;
}

FileType TreeScanner::genericFileType(const Utils::MimeType &mimeType, const Utils::FileName &/*fn*/)
{
    return Node::fileTypeForMimeType(mimeType);
}

void TreeScanner::scanForFiles(FutureInterface *fi, const Utils::FileName& directory,
                               const FileFilter &filter, const FileTypeFactory &factory,
                               QList<Core::IVersionControl *> &versionControls)
{
    std::unique_ptr<FutureInterface> fip(fi);
    fip->reportStarted();

<<<<<<< HEAD
    Result nodes = FileNode::scanForFiles(directory,
                                          [&filter, &factory](const Utils::FileName &fn) -> FileNode * {
=======
    Result nodes
            = FileNode::scanForFilesWithVersionControls(
                directory,
                [&filter, &factory](const Utils::FileName &fn) -> FileNode * {
        QTC_ASSERT(!fn.isEmpty(), return nullptr);

>>>>>>> 29cf39bf
        const Utils::MimeType mimeType = Utils::mimeTypeForFile(fn.toString());

        // Skip some files during scan.
        if (filter && filter(mimeType, fn))
            return nullptr;

        // Type detection
        FileType type = FileType::Unknown;
        if (factory)
            type = factory(mimeType, fn);

        return new FileNode(fn, type, false);
    }, versionControls, fip.get());

    Utils::sort(nodes, ProjectExplorer::Node::sortByPath);

    fip->setProgressValue(fip->progressMaximum());
    fip->reportResult(nodes);
    fip->reportFinished();
}

} // namespace Internal
} // namespace CMakeProjectManager<|MERGE_RESOLUTION|>--- conflicted
+++ resolved
@@ -156,17 +156,10 @@
     std::unique_ptr<FutureInterface> fip(fi);
     fip->reportStarted();
 
-<<<<<<< HEAD
-    Result nodes = FileNode::scanForFiles(directory,
-                                          [&filter, &factory](const Utils::FileName &fn) -> FileNode * {
-=======
     Result nodes
             = FileNode::scanForFilesWithVersionControls(
                 directory,
                 [&filter, &factory](const Utils::FileName &fn) -> FileNode * {
-        QTC_ASSERT(!fn.isEmpty(), return nullptr);
-
->>>>>>> 29cf39bf
         const Utils::MimeType mimeType = Utils::mimeTypeForFile(fn.toString());
 
         // Skip some files during scan.
