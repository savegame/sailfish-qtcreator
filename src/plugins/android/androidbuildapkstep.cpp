--- conflicted
+++ resolved
@@ -336,7 +336,6 @@
 
 QAbstractItemModel *AndroidBuildApkStep::keystoreCertificates()
 {
-<<<<<<< HEAD
     // check keystore passwords
     if (!verifyKeystorePassword())
         return nullptr;
@@ -353,43 +352,12 @@
     keytoolProc.setTimeoutS(30);
     const Utils::SynchronousProcessResponse response
             = keytoolProc.run(AndroidConfigurations::currentConfig().keytoolPath().toString(), params);
-    if (response.result != Utils::SynchronousProcessResponse::Finished)
+    if (response.result > Utils::SynchronousProcessResponse::FinishedError)
         QMessageBox::critical(0, tr("Error"), tr("Failed to run keytool."));
     else
         model = new CertificatesModel(response.stdOut(), this);
 
     return model;
-=======
-    QString rawCerts;
-    while (!rawCerts.length() || !m_keystorePasswd.length()) {
-        QStringList params
-                = { QLatin1String("-list"), QLatin1String("-v"), QLatin1String("-keystore"),
-                    m_keystorePath.toUserOutput(), QLatin1String("-storepass") };
-        if (!m_keystorePasswd.length())
-            keystorePassword();
-        if (!m_keystorePasswd.length())
-            return nullptr;
-        params << m_keystorePasswd;
-        params << QLatin1String("-J-Duser.language=en");
-
-        Utils::SynchronousProcess keytoolProc;
-        keytoolProc.setTimeoutS(30);
-        const Utils::SynchronousProcessResponse response
-                = keytoolProc.run(AndroidConfigurations::currentConfig().keytoolPath().toString(), params);
-        if (response.result > Utils::SynchronousProcessResponse::FinishedError) {
-            QMessageBox::critical(0, tr("Error"),
-                                  tr("Failed to run keytool."));
-            return nullptr;
-        }
-
-        if (response.exitCode != 0) {
-            QMessageBox::critical(0, tr("Error"), tr("Invalid password."));
-            m_keystorePasswd.clear();
-        }
-        rawCerts = response.stdOut();
-    }
-    return new CertificatesModel(rawCerts, this);
->>>>>>> a8230eb6
 }
 
 PasswordInputDialog::PasswordInputDialog(PasswordInputDialog::Context context,
