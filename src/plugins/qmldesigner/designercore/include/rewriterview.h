--- conflicted
+++ resolved
@@ -187,13 +187,8 @@
 
     bool renameId(const QString& oldId, const QString& newId);
 
-<<<<<<< HEAD
-    const QmlJS::ScopeChain &scopeChain() const;
     const QmlJS::Document *document() const;
-=======
-    QmlJS::Document *document() const;
     const QmlJS::ScopeChain *scopeChain() const;
->>>>>>> 7ff81c43
 
     QString convertTypeToImportAlias(const QString &type) const;
 
