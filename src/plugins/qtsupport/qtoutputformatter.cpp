/****************************************************************************
**
** Copyright (C) 2016 The Qt Company Ltd.
** Contact: https://www.qt.io/licensing/
**
** This file is part of Qt Creator.
**
** Commercial License Usage
** Licensees holding valid commercial Qt licenses may use this file in
** accordance with the commercial license agreement provided with the
** Software or, alternatively, in accordance with the terms contained in
** a written agreement between you and The Qt Company. For licensing terms
** and conditions see https://www.qt.io/terms-conditions. For further
** information use the contact form at https://www.qt.io/contact-us.
**
** GNU General Public License Usage
** Alternatively, this file may be used under the terms of the GNU
** General Public License version 3 as published by the Free Software
** Foundation with exceptions as appearing in the file LICENSE.GPL3-EXCEPT
** included in the packaging of this file. Please review the following
** information to ensure the GNU General Public License requirements will
** be met: https://www.gnu.org/licenses/gpl-3.0.html.
**
****************************************************************************/

#include "qtoutputformatter.h"

#include <coreplugin/editormanager/editormanager.h>
#include <projectexplorer/project.h>
#include <utils/ansiescapecodehandler.h>
#include <utils/fileinprojectfinder.h>
#include <utils/theme/theme.h>

#include <QPlainTextEdit>
#include <QPointer>
#include <QRegExp>
#include <QTextCursor>
#include <QUrl>

using namespace ProjectExplorer;
using namespace Utils;

namespace QtSupport {

// Prefix added by the default QT_MESSAGE_PATTERN on Sailfish
#define SAILFISH_PREFIX_REGEXP \
    "(?:\\[[DWCF]\\] [^\\s]+ - )"

// "file" or "qrc", colon, optional '//', '/' and further characters
#define QML_URL_REGEXP \
    "(?:file|qrc):(?://)?/.+"

namespace Internal {

class QtOutputFormatterPrivate
{
public:
    QtOutputFormatterPrivate(Project *proj)
<<<<<<< HEAD
        : qmlError(QLatin1String("^" SAILFISH_PREFIX_REGEXP "(" QML_URL_REGEXP    // url
                                   ":\\d+"           // colon, line
                                   "(?::\\d+)?)"     // colon, column (optional)
                                   "[: \t]"))        // colon, space or tab
=======
        : qmlError(QLatin1String("(" QML_URL_REGEXP    // url
                                  ":\\d+"           // colon, line
                                  "(?::\\d+)?)"     // colon, column (optional)
                                  "[: \t]"))        // colon, space or tab
>>>>>>> 6863acfe
        , qtError(QLatin1String("Object::.*in (.*:\\d+)"))
        , qtAssert(QLatin1String("ASSERT: .* in file (.+, line \\d+)"))
        , qtAssertX(QLatin1String("ASSERT failure in .*: \".*\", file (.+, line \\d+)"))
        , qtTestFail(QLatin1String("^   Loc: \\[(.*)\\]"))
        , project(proj)
    {
    }

    ~QtOutputFormatterPrivate()
    {
    }

    QRegExp qmlError;
    QRegExp qtError;
    QRegExp qtAssert;
    QRegExp qtAssertX;
    QRegExp qtTestFail;
    QPointer<Project> project;
    QString lastLine;
    FileInProjectFinder projectFinder;
    QTextCursor cursor;
};

} // namespace Internal

QtOutputFormatter::QtOutputFormatter(Project *project)
    : d(new Internal::QtOutputFormatterPrivate(project))
{
    if (project) {
        d->projectFinder.setProjectFiles(project->files(Project::SourceFiles));
        d->projectFinder.setProjectDirectory(project->projectDirectory().toString());

        connect(project, SIGNAL(fileListChanged()),
                this, SLOT(updateProjectFileList()));
    }
}

QtOutputFormatter::~QtOutputFormatter()
{
    delete d;
}

LinkResult QtOutputFormatter::matchLine(const QString &line) const
{
    LinkResult lr;
    lr.start = -1;
    lr.end = -1;

    if (d->qmlError.indexIn(line) != -1) {
        lr.href = d->qmlError.cap(1);
        lr.start = d->qmlError.pos(1);
        lr.end = lr.start + lr.href.length();
    } else if (d->qtError.indexIn(line) != -1) {
        lr.href = d->qtError.cap(1);
        lr.start = d->qtError.pos(1);
        lr.end = lr.start + lr.href.length();
    } else if (d->qtAssert.indexIn(line) != -1) {
        lr.href = d->qtAssert.cap(1);
        lr.start = d->qtAssert.pos(1);
        lr.end = lr.start + lr.href.length();
    } else if (d->qtAssertX.indexIn(line) != -1) {
        lr.href = d->qtAssertX.cap(1);
        lr.start = d->qtAssertX.pos(1);
        lr.end = lr.start + lr.href.length();
    } else if (d->qtTestFail.indexIn(line) != -1) {
        lr.href = d->qtTestFail.cap(1);
        lr.start = d->qtTestFail.pos(1);
        lr.end = lr.start + lr.href.length();
    }
    return lr;
}

void QtOutputFormatter::appendMessage(const QString &txt, OutputFormat format)
{
    appendMessage(txt, charFormat(format));
}

void QtOutputFormatter::appendMessagePart(QTextCursor &cursor, const QString &txt,
                                          const QTextCharFormat &format)
{
    QString deferredText;

    const int length = txt.length();
    for (int start = 0, pos = -1; start < length; start = pos + 1) {
        pos = txt.indexOf(QLatin1Char('\n'), start);
        const QString newPart = txt.mid(start, (pos == -1) ? -1 : pos - start + 1);
        const QString line = d->lastLine + newPart;

        LinkResult lr = matchLine(line);
        if (!lr.href.isEmpty()) {
            // Found something && line continuation
            cursor.insertText(deferredText, format);
            deferredText.clear();
            if (!d->lastLine.isEmpty())
                clearLastLine();
            appendLine(cursor, lr, line, format);
        } else {
            // Found nothing, just emit the new part
            deferredText += newPart;
        }

        if (pos == -1) {
            d->lastLine = line;
            break;
        }
        d->lastLine.clear(); // Handled line continuation
    }
    cursor.insertText(deferredText, format);
}

void QtOutputFormatter::appendMessage(const QString &txt, const QTextCharFormat &format)
{
    if (!d->cursor.atEnd())
        d->cursor.movePosition(QTextCursor::End);
    d->cursor.beginEditBlock();

    foreach (const FormattedText &output, parseAnsi(txt, format))
        appendMessagePart(d->cursor, output.text, output.format);

    d->cursor.endEditBlock();
}

void QtOutputFormatter::appendLine(QTextCursor &cursor, const LinkResult &lr,
                                   const QString &line, OutputFormat format)
{
    appendLine(cursor, lr, line, charFormat(format));
}

static QTextCharFormat linkFormat(const QTextCharFormat &inputFormat, const QString &href)
{
    QTextCharFormat result = inputFormat;
    result.setForeground(creatorTheme()->color(Theme::TextColorLink));
    result.setUnderlineStyle(QTextCharFormat::SingleUnderline);
    result.setAnchor(true);
    result.setAnchorHref(href);

    return result;
}

void QtOutputFormatter::appendLine(QTextCursor &cursor, const LinkResult &lr,
                                   const QString &line, const QTextCharFormat &format)
{
    cursor.insertText(line.left(lr.start), format);
    cursor.insertText(line.mid(lr.start, lr.end - lr.start), linkFormat(format, lr.href));
    cursor.insertText(line.mid(lr.end), format);
}

void QtOutputFormatter::handleLink(const QString &href)
{
    if (!href.isEmpty()) {
        QRegExp qmlLineColumnLink(QLatin1String("^(" QML_URL_REGEXP ")" // url
                                                ":(\\d+)"               // line
                                                ":(\\d+)$"));           // column

        if (qmlLineColumnLink.indexIn(href) != -1) {
            const QUrl fileUrl = QUrl(qmlLineColumnLink.cap(1));
            const int line = qmlLineColumnLink.cap(2).toInt();
            const int column = qmlLineColumnLink.cap(3).toInt();

            openEditor(d->projectFinder.findFile(fileUrl), line, column - 1);

            return;
        }

        QRegExp qmlLineLink(QLatin1String("^(" QML_URL_REGEXP ")" // url
                                          ":(\\d+)$"));  // line

        if (qmlLineLink.indexIn(href) != -1) {
            const QUrl fileUrl = QUrl(qmlLineLink.cap(1));
            const int line = qmlLineLink.cap(2).toInt();
            openEditor(d->projectFinder.findFile(d->projectFinder.findFile(fileUrl)), line);
            return;
        }

        QString fileName;
        int line = -1;

        QRegExp qtErrorLink(QLatin1String("^(.*):(\\d+)$"));
        if (qtErrorLink.indexIn(href) != -1) {
            fileName = qtErrorLink.cap(1);
            line = qtErrorLink.cap(2).toInt();
        }

        QRegExp qtAssertLink(QLatin1String("^(.+), line (\\d+)$"));
        if (qtAssertLink.indexIn(href) != -1) {
            fileName = qtAssertLink.cap(1);
            line = qtAssertLink.cap(2).toInt();
        }

        QRegExp qtTestFailLink(QLatin1String("^(.*)\\((\\d+)\\)$"));
        if (qtTestFailLink.indexIn(href) != -1) {
            fileName = qtTestFailLink.cap(1);
            line = qtTestFailLink.cap(2).toInt();
        }

        if (!fileName.isEmpty()) {
            fileName = d->projectFinder.findFile(QUrl::fromLocalFile(fileName));
            openEditor(fileName, line);
            return;
        }
    }
}

void QtOutputFormatter::setPlainTextEdit(QPlainTextEdit *plainText)
{
    OutputFormatter::setPlainTextEdit(plainText);
    d->cursor = plainText ? plainText->textCursor() : QTextCursor();
}

void QtOutputFormatter::clearLastLine()
{
    OutputFormatter::clearLastLine();
    d->lastLine.clear();
}

void QtOutputFormatter::openEditor(const QString &fileName, int line, int column)
{
    Core::EditorManager::openEditorAt(fileName, line, column);
}

void QtOutputFormatter::updateProjectFileList()
{
    if (d->project)
        d->projectFinder.setProjectFiles(d->project.data()->files(Project::SourceFiles));
}

} // namespace QtSupport

// Unit tests:

#ifdef WITH_TESTS

#   include <QTest>

#   include "qtsupportplugin.h"

Q_DECLARE_METATYPE(QTextCharFormat)

namespace QtSupport {

using namespace QtSupport::Internal;

class TestQtOutputFormatter : public QtOutputFormatter
{
public:
    TestQtOutputFormatter() :
        QtOutputFormatter(0),
        line(-1),
        column(-1)
    {
    }

    void openEditor(const QString &fileName, int line, int column = -1)
    {
        this->fileName = fileName;
        this->line = line;
        this->column = column;
    }

public:
    QString fileName;
    int line;
    int column;
};


void QtSupportPlugin::testQtOutputFormatter_data()
{
    QTest::addColumn<QString>("input");

    // matchLine results
    QTest::addColumn<int>("linkStart");
    QTest::addColumn<int>("linkEnd");
    QTest::addColumn<QString>("href");

    // handleLink results
    QTest::addColumn<QString>("file");
    QTest::addColumn<int>("line");
    QTest::addColumn<int>("column");

    QTest::newRow("pass through")
            << QString::fromLatin1("Pass through plain text.")
            << -1 << -1 << QString()
            << QString() << -1 << -1;

    QTest::newRow("qrc:/main.qml:20")
            << QString::fromLatin1("qrc:/main.qml:20 Unexpected token `identifier'")
            << 0 << 16 << QString::fromLatin1("qrc:/main.qml:20")
            << QString::fromLatin1("/main.qml") << 20 << -1;

    QTest::newRow("qrc:///main.qml:20")
            << QString::fromLatin1("qrc:///main.qml:20 Unexpected token `identifier'")
            << 0 << 18 << QString::fromLatin1("qrc:///main.qml:20")
            << QString::fromLatin1("/main.qml") << 20 << -1;

    QTest::newRow("file:///main.qml:20")
            << QString::fromLatin1("file:///main.qml:20 Unexpected token `identifier'")
            << 0 << 19 << QString::fromLatin1("file:///main.qml:20")
            << QString::fromLatin1("/main.qml") << 20 << -1;
}

void QtSupportPlugin::testQtOutputFormatter()
{
    QFETCH(QString, input);

    QFETCH(int, linkStart);
    QFETCH(int, linkEnd);
    QFETCH(QString, href);

    QFETCH(QString, file);
    QFETCH(int, line);
    QFETCH(int, column);

    TestQtOutputFormatter formatter;

    LinkResult result = formatter.matchLine(input);
    formatter.handleLink(result.href);

    QCOMPARE(result.start, linkStart);
    QCOMPARE(result.end, linkEnd);
    QCOMPARE(result.href, href);

    QCOMPARE(formatter.fileName, file);
    QCOMPARE(formatter.line, line);
    QCOMPARE(formatter.column, column);
}

static QTextCharFormat blueFormat()
{
    QTextCharFormat result;
    result.setForeground(QColor(0, 0, 127));
    return result;
}

void QtSupportPlugin::testQtOutputFormatter_appendMessage_data()
{
    QTest::addColumn<QString>("inputText");
    QTest::addColumn<QString>("outputText");
    QTest::addColumn<QTextCharFormat>("inputFormat");
    QTest::addColumn<QTextCharFormat>("outputFormat");

    QTest::newRow("pass through")
            << QString::fromLatin1("test\n123")
            << QString::fromLatin1("test\n123")
            << QTextCharFormat()
            << QTextCharFormat();
    QTest::newRow("Qt error")
            << QString::fromLatin1("Object::Test in test.cpp:123")
            << QString::fromLatin1("Object::Test in test.cpp:123")
            << QTextCharFormat()
            << linkFormat(QTextCharFormat(), QLatin1String("test.cpp:123"));
    QTest::newRow("colored")
            << QString::fromLatin1("blue da ba dee")
            << QString::fromLatin1("blue da ba dee")
            << blueFormat()
            << blueFormat();
    QTest::newRow("ANSI color change")
            << QString::fromLatin1("\x1b[38;2;0;0;127mHello")
            << QString::fromLatin1("Hello")
            << QTextCharFormat()
            << blueFormat();
}

void QtSupportPlugin::testQtOutputFormatter_appendMessage()
{
    QPlainTextEdit edit;
    TestQtOutputFormatter formatter;
    formatter.setPlainTextEdit(&edit);

    QFETCH(QString, inputText);
    QFETCH(QString, outputText);
    QFETCH(QTextCharFormat, inputFormat);
    QFETCH(QTextCharFormat, outputFormat);

    formatter.appendMessage(inputText, inputFormat);

    QCOMPARE(edit.toPlainText(), outputText);
    QCOMPARE(edit.currentCharFormat(), outputFormat);
}

void QtSupportPlugin::testQtOutputFormatter_appendMixedAssertAndAnsi()
{
    QPlainTextEdit edit;
    TestQtOutputFormatter formatter;
    formatter.setPlainTextEdit(&edit);

    const QString inputText = QString::fromLatin1(
                "\x1b[38;2;0;0;127mHello\n"
                "Object::Test in test.cpp:123\n"
                "\x1b[38;2;0;0;127mHello\n");
    const QString outputText = QString::fromLatin1(
                "Hello\n"
                "Object::Test in test.cpp:123\n"
                "Hello\n");

    formatter.appendMessage(inputText, QTextCharFormat());

    QCOMPARE(edit.toPlainText(), outputText);

    edit.moveCursor(QTextCursor::Start);
    QCOMPARE(edit.currentCharFormat(), blueFormat());

    edit.moveCursor(QTextCursor::Down);
    edit.moveCursor(QTextCursor::EndOfLine);
    QCOMPARE(edit.currentCharFormat(), linkFormat(QTextCharFormat(), QLatin1String("test.cpp:123")));

    edit.moveCursor(QTextCursor::End);
    QCOMPARE(edit.currentCharFormat(), blueFormat());
}

} // namespace QtSupport

#endif // WITH_TESTS<|MERGE_RESOLUTION|>--- conflicted
+++ resolved
@@ -56,17 +56,10 @@
 {
 public:
     QtOutputFormatterPrivate(Project *proj)
-<<<<<<< HEAD
         : qmlError(QLatin1String("^" SAILFISH_PREFIX_REGEXP "(" QML_URL_REGEXP    // url
                                    ":\\d+"           // colon, line
                                    "(?::\\d+)?)"     // colon, column (optional)
                                    "[: \t]"))        // colon, space or tab
-=======
-        : qmlError(QLatin1String("(" QML_URL_REGEXP    // url
-                                  ":\\d+"           // colon, line
-                                  "(?::\\d+)?)"     // colon, column (optional)
-                                  "[: \t]"))        // colon, space or tab
->>>>>>> 6863acfe
         , qtError(QLatin1String("Object::.*in (.*:\\d+)"))
         , qtAssert(QLatin1String("ASSERT: .* in file (.+, line \\d+)"))
         , qtAssertX(QLatin1String("ASSERT failure in .*: \".*\", file (.+, line \\d+)"))
