--- conflicted
+++ resolved
@@ -65,13 +65,8 @@
     void openHelpInExtraWindow(const QUrl &help);
     void openHelp(const QUrl &help);
     void openProject(const QString& projectFile, const QStringList& additionalFilesToOpen,
-<<<<<<< HEAD
-                     const QUrl& help, const QStringList &dependencies, const QStringList &platforms, const QStringList &preferredFeatures);
-    void updateTagsModel();
-=======
                      const QString &mainFile, const QUrl& help, const QStringList &dependencies,
                      const QStringList &platforms, const QStringList &preferredFeatures);
->>>>>>> 1eb29292
 
 private:
     ExamplesListModel *examplesModel() const;
