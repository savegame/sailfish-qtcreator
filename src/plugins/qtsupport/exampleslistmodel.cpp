/****************************************************************************
**
** Copyright (C) 2015 The Qt Company Ltd.
** Contact: http://www.qt.io/licensing
**
** This file is part of Qt Creator.
**
** Commercial License Usage
** Licensees holding valid commercial Qt licenses may use this file in
** accordance with the commercial license agreement provided with the
** Software or, alternatively, in accordance with the terms contained in
** a written agreement between you and The Qt Company.  For licensing terms and
** conditions see http://www.qt.io/terms-conditions.  For further information
** use the contact form at http://www.qt.io/contact-us.
**
** GNU Lesser General Public License Usage
** Alternatively, this file may be used under the terms of the GNU Lesser
** General Public License version 2.1 or version 3 as published by the Free
** Software Foundation and appearing in the file LICENSE.LGPLv21 and
** LICENSE.LGPLv3 included in the packaging of this file.  Please review the
** following information to ensure the GNU Lesser General Public License
** requirements will be met: https://www.gnu.org/licenses/lgpl.html and
** http://www.gnu.org/licenses/old-licenses/lgpl-2.1.html.
**
** In addition, as a special exception, The Qt Company gives you certain additional
** rights.  These rights are described in The Qt Company LGPL Exception
** version 1.1, included in the file LGPL_EXCEPTION.txt in this package.
**
****************************************************************************/

#include "exampleslistmodel.h"

#include <QDebug>
#include <QDir>
#include <QFile>
#include <QUrl>
#include <QXmlStreamReader>

#include <coreplugin/helpmanager.h>
#include <coreplugin/icore.h>
#include <qtsupport/qtkitinformation.h>
#include <qtsupport/qtversionmanager.h>
#include <utils/environment.h>
#include <utils/qtcassert.h>
#include <utils/algorithm.h>

#include <algorithm>

namespace QtSupport {
namespace Internal {

static bool debugExamples()
{
    static bool isDebugging = !qgetenv("QTC_DEBUG_EXAMPLESMODEL").isEmpty();
    return isDebugging;
}

static const char kSelectedExampleSetKey[] = "WelcomePage/SelectedExampleSet";

void ExampleSetModel::writeCurrentIdToSettings(int currentIndex) const
{
    QSettings *settings = Core::ICore::settings();
    settings->setValue(QLatin1String(kSelectedExampleSetKey), getId(currentIndex));
}

int ExampleSetModel::readCurrentIndexFromSettings() const
{
    QVariant id = Core::ICore::settings()->value(QLatin1String(kSelectedExampleSetKey));
    for (int i=0; i < rowCount(); i++) {
        if (id == getId(i))
            return i;
    }
    return -1;
}

ExampleSetModel::ExampleSetModel(ExamplesListModel *examplesModel, QObject *parent) :
    QStandardItemModel(parent),
    examplesModel(examplesModel)
{
}

void ExampleSetModel::update()
{
    beginResetModel();
    clear();

    QSet<QString> extraManifestDirs;
    QList<ExamplesListModel::ExtraExampleSet> extraExampleSets = examplesModel->extraExampleSets();
    for (int i = 0; i < extraExampleSets.size(); ++i)  {
        ExamplesListModel::ExtraExampleSet set = extraExampleSets.at(i);
        QStandardItem *newItem = new QStandardItem();
        newItem->setData(set.displayName, Qt::UserRole + 1);
        newItem->setData(QVariant(), Qt::UserRole + 2);
        newItem->setData(i, Qt::UserRole + 3);
        appendRow(newItem);

        extraManifestDirs.insert(set.manifestPath);
    }

    QList<BaseQtVersion *> qtVersions = examplesModel->qtVersions();

    foreach (BaseQtVersion *version, qtVersions) {
        // sanitize away qt versions that have already been added through extra sets
        if (extraManifestDirs.contains(version->documentationPath())) {
            if (debugExamples()) {
                qWarning() << "Not showing Qt version because manifest path is already added through InstalledExamples settings:"
                           << version->displayName();
            }
            continue;
        }
        QStandardItem *newItem = new QStandardItem();
        newItem->setData(version->displayName(), Qt::UserRole + 1);
        newItem->setData(version->uniqueId(), Qt::UserRole + 2);
        newItem->setData(QVariant(), Qt::UserRole + 3);
        appendRow(newItem);
    }
    endResetModel();
}

int ExampleSetModel::indexForQtVersion(BaseQtVersion *qtVersion) const
{
    // return either the entry with the same QtId, or an extra example set with same path

    if (!qtVersion)
        return -1;

    // check for Qt version
    for (int i = 0; i < rowCount(); ++i) {
        if (getType(i) == QtExampleSet && getQtId(i) == qtVersion->uniqueId())
            return i;
    }
    // check for extra set
    const QList<ExamplesListModel::ExtraExampleSet> &extraExamples
            = examplesModel->extraExampleSets();
    const QString &documentationPath = qtVersion->documentationPath();
    for (int i = 0; i < rowCount(); ++i) {
        if (getType(i) == ExtraExampleSet
                && extraExamples.at(getExtraExampleSetIndex(i)).manifestPath == documentationPath)
            return i;
    }
    return -1;
}

QVariant ExampleSetModel::getDisplayName(int i) const
{
    if (i < 0 || i >= rowCount())
        return QVariant();
    return data(index(i, 0), Qt::UserRole + 1);
}

// id is either the Qt version uniqueId, or the display name of the extra example set
QVariant ExampleSetModel::getId(int i) const
{
    if (i < 0 || i >= rowCount())
        return QVariant();
    QModelIndex modelIndex = index(i, 0);
    QVariant variant = data(modelIndex, Qt::UserRole + 2);
    if (variant.isValid()) // set from qt version
        return variant;
    return getDisplayName(i);
}

ExampleSetModel::ExampleSetType ExampleSetModel::getType(int i) const
{
    if (i < 0 || i >= rowCount())
        return InvalidExampleSet;
    QModelIndex modelIndex = index(i, 0);
    QVariant variant = data(modelIndex, Qt::UserRole + 2); /*Qt version uniqueId*/
    if (variant.isValid())
        return QtExampleSet;
    return ExtraExampleSet;
}

int ExampleSetModel::getQtId(int i) const
{
    QTC_ASSERT(i >= 0, return -1);
    QModelIndex modelIndex = index(i, 0);
    QVariant variant = data(modelIndex, Qt::UserRole + 2);
    QTC_ASSERT(variant.isValid(), return -1);
    QTC_ASSERT(variant.canConvert<int>(), return -1);
    return variant.toInt();
}

int ExampleSetModel::getExtraExampleSetIndex(int i) const
{
    QTC_ASSERT(i >= 0, return -1);
    QModelIndex modelIndex = index(i, 0);
    QVariant variant = data(modelIndex, Qt::UserRole + 3);
    QTC_ASSERT(variant.isValid(), return -1);
    QTC_ASSERT(variant.canConvert<int>(), return -1);
    return variant.toInt();
}

QHash<int, QByteArray> ExampleSetModel::roleNames() const
{
    QHash<int, QByteArray> roleNames;
    roleNames[Qt::UserRole + 1] = "text";
    roleNames[Qt::UserRole + 2] = "QtId";
    roleNames[Qt::UserRole + 3] = "extraSetIndex";
    return roleNames;
}

ExamplesListModel::ExamplesListModel(QObject *parent) :
    QAbstractListModel(parent),
    m_exampleSetModel(new ExampleSetModel(this, this)),
    m_selectedExampleSetIndex(-1)
{
<<<<<<< HEAD
    QHash<int, QByteArray> roleNames;
    roleNames[Name] = "name";
    roleNames[ProjectPath] = "projectPath";
    roleNames[ImageUrl] = "imageUrl";
    roleNames[Description] = "description";
    roleNames[DocUrl] = "docUrl";
    roleNames[FilesToOpen] = "filesToOpen";
    roleNames[Tags] = "tags";
    roleNames[Difficulty] = "difficulty";
    roleNames[Type] = "type";
    roleNames[HasSourceCode] = "hasSourceCode";
    roleNames[Dependencies] = "dependencies";
    roleNames[IsVideo] = "isVideo";
    roleNames[VideoUrl] = "videoUrl";
    roleNames[VideoLength] = "videoLength";
    roleNames[Platforms] = "platforms";
    roleNames[IsHighlighted] = "isHighlighted";
    roleNames[PreferredFeatures] = "preferredFeatures";
    setRoleNames(roleNames);

=======
>>>>>>> 1eb29292
    // read extra example sets settings
    QSettings *settings = Core::ICore::settings();
    QStringList list = settings->value(QLatin1String("Help/InstalledExamples"),
                                       QStringList()).toStringList();
    if (debugExamples())
        qWarning() << "Reading Help/InstalledExamples from settings:" << list;
    foreach (const QString &item, list) {
        const QStringList &parts = item.split(QLatin1Char('|'));
        if (parts.size() < 3) {
            if (debugExamples())
                qWarning() << "Item" << item << "has less than 3 parts (separated by '|'):" << parts;
            continue;
        }
        ExtraExampleSet set;
        set.displayName = parts.at(0);
        set.manifestPath = parts.at(1);
        set.examplesPath = parts.at(2);
        QFileInfo fi(set.manifestPath);
        if (!fi.isDir() || !fi.isReadable()) {
            if (debugExamples())
                qWarning() << "Manifest path " << set.manifestPath << "is not a readable directory, ignoring";
            continue;
        }
        m_extraExampleSets.append(set);
        if (debugExamples()) {
            qWarning() << "Adding examples set displayName=" << set.displayName
                       << ", manifestPath=" << set.manifestPath
                       << ", examplesPath=" << set.examplesPath;
        }
    }
}

static QString fixStringForTags(const QString &string)
{
    QString returnString = string;
    returnString.remove(QLatin1String("<i>"));
    returnString.remove(QLatin1String("</i>"));
    returnString.remove(QLatin1String("<tt>"));
    returnString.remove(QLatin1String("</tt>"));
    return returnString;
}

static QStringList trimStringList(const QStringList &stringlist)
{
    return Utils::transform(stringlist, [](const QString &str) { return str.trimmed(); });
}

static QString relativeOrInstallPath(const QString &path, const QString &manifestPath,
                                     const QString &installPath)
{
    const QChar slash = QLatin1Char('/');
    const QString relativeResolvedPath = manifestPath + slash + path;
    const QString installResolvedPath = installPath + slash + path;
    if (QFile::exists(relativeResolvedPath))
        return relativeResolvedPath;
    if (QFile::exists(installResolvedPath))
        return installResolvedPath;
    // doesn't exist, just return relative
    return relativeResolvedPath;
}

static bool isValidExampleOrDemo(ExampleItem &item)
{
    static QString invalidPrefix = QLatin1String("qthelp:////"); /* means that the qthelp url
                                                                    doesn't have any namespace */
    QString reason;
    bool ok = true;
    if (!item.hasSourceCode || !QFileInfo::exists(item.projectPath)) {
        ok = false;
        reason = QString::fromLatin1("projectPath \"%1\" empty or does not exist").arg(item.projectPath);
    } else if (item.imageUrl.startsWith(invalidPrefix) || !QUrl(item.imageUrl).isValid()) {
        ok = false;
        reason = QString::fromLatin1("imageUrl \"%1\" not valid").arg(item.imageUrl);
    } else if (!item.docUrl.isEmpty()
             && (item.docUrl.startsWith(invalidPrefix) || !QUrl(item.docUrl).isValid())) {
        ok = false;
        reason = QString::fromLatin1("docUrl \"%1\" non-empty but not valid").arg(item.docUrl);
    }
    if (!ok) {
        item.tags.append(QLatin1String("broken"));
        if (debugExamples())
            qWarning() << QString::fromLatin1("ERROR: Item \"%1\" broken: %2").arg(item.name, reason);
    }
    if (debugExamples() && item.description.isEmpty())
        qWarning() << QString::fromLatin1("WARNING: Item \"%1\" has no description").arg(item.name);
    return ok || debugExamples();
}

void ExamplesListModel::parseExamples(QXmlStreamReader *reader,
    const QString &projectsOffset, const QString &examplesInstallPath)
{
    ExampleItem item;
    const QChar slash = QLatin1Char('/');
    while (!reader->atEnd()) {
        switch (reader->readNext()) {
        case QXmlStreamReader::StartElement:
            if (reader->name() == QLatin1String("example")) {
                item = ExampleItem();
                item.type = Example;
                QXmlStreamAttributes attributes = reader->attributes();
                item.name = attributes.value(QLatin1String("name")).toString();
                item.projectPath = attributes.value(QLatin1String("projectPath")).toString();
                item.hasSourceCode = !item.projectPath.isEmpty();
                item.projectPath = relativeOrInstallPath(item.projectPath, projectsOffset, examplesInstallPath);
                item.imageUrl = attributes.value(QLatin1String("imageUrl")).toString();
                item.docUrl = attributes.value(QLatin1String("docUrl")).toString();

                if (attributes.hasAttribute(QLatin1String("isHighlighted")))
                    item.isHighlighted = attributes.value(QLatin1String("isHighlighted")).toString() == QLatin1String("true");

            } else if (reader->name() == QLatin1String("fileToOpen")) {
                const QString mainFileAttribute = reader->attributes().value(
                            QLatin1String("mainFile")).toString();
                const QString filePath = relativeOrInstallPath(
                            reader->readElementText(QXmlStreamReader::ErrorOnUnexpectedElement),
                            projectsOffset, examplesInstallPath);
                item.filesToOpen.append(filePath);
                if (mainFileAttribute.compare(QLatin1String("true"), Qt::CaseInsensitive) == 0)
                    item.mainFile = filePath;
            } else if (reader->name() == QLatin1String("description")) {
                item.description = fixStringForTags(reader->readElementText(QXmlStreamReader::ErrorOnUnexpectedElement));
            } else if (reader->name() == QLatin1String("dependency")) {
                item.dependencies.append(projectsOffset + slash + reader->readElementText(QXmlStreamReader::ErrorOnUnexpectedElement));
            } else if (reader->name() == QLatin1String("tags")) {
                item.tags = trimStringList(reader->readElementText(QXmlStreamReader::ErrorOnUnexpectedElement).split(QLatin1Char(','), QString::SkipEmptyParts));
            } else if (reader->name() == QLatin1String("platforms")) {
                item.platforms = trimStringList(reader->readElementText(QXmlStreamReader::ErrorOnUnexpectedElement).split(QLatin1Char(','), QString::SkipEmptyParts));
            } else if (reader->name() == QLatin1String("preferredFeatures")) {
                item.preferredFeatures = trimStringList(reader->readElementText(QXmlStreamReader::ErrorOnUnexpectedElement).split(QLatin1Char(','), QString::SkipEmptyParts));
        }
            break;
        case QXmlStreamReader::EndElement:
            if (reader->name() == QLatin1String("example")) {
                if (isValidExampleOrDemo(item))
                    m_exampleItems.append(item);
            } else if (reader->name() == QLatin1String("examples")) {
                return;
            }
            break;
        default: // nothing
            break;
        }
    }
}

void ExamplesListModel::parseDemos(QXmlStreamReader *reader,
    const QString &projectsOffset, const QString &demosInstallPath)
{
    ExampleItem item;
    const QChar slash = QLatin1Char('/');
    while (!reader->atEnd()) {
        switch (reader->readNext()) {
        case QXmlStreamReader::StartElement:
            if (reader->name() == QLatin1String("demo")) {
                item = ExampleItem();
                item.type = Demo;
                QXmlStreamAttributes attributes = reader->attributes();
                item.name = attributes.value(QLatin1String("name")).toString();
                item.projectPath = attributes.value(QLatin1String("projectPath")).toString();
                item.hasSourceCode = !item.projectPath.isEmpty();
                item.projectPath = relativeOrInstallPath(item.projectPath, projectsOffset, demosInstallPath);
                item.imageUrl = attributes.value(QLatin1String("imageUrl")).toString();
                item.docUrl = attributes.value(QLatin1String("docUrl")).toString();

                if (attributes.hasAttribute(QLatin1String("isHighlighted")))
                    item.isHighlighted = attributes.value(QLatin1String("isHighlighted")).toString() == QLatin1String("true");

            } else if (reader->name() == QLatin1String("fileToOpen")) {
                item.filesToOpen.append(relativeOrInstallPath(reader->readElementText(QXmlStreamReader::ErrorOnUnexpectedElement),
                                                              projectsOffset, demosInstallPath));
            } else if (reader->name() == QLatin1String("description")) {
                item.description =  fixStringForTags(reader->readElementText(QXmlStreamReader::ErrorOnUnexpectedElement));
            } else if (reader->name() == QLatin1String("dependency")) {
                item.dependencies.append(projectsOffset + slash + reader->readElementText(QXmlStreamReader::ErrorOnUnexpectedElement));
            } else if (reader->name() == QLatin1String("tags")) {
                item.tags = reader->readElementText(QXmlStreamReader::ErrorOnUnexpectedElement).split(QLatin1Char(','));
            }
            break;
        case QXmlStreamReader::EndElement:
            if (reader->name() == QLatin1String("demo")) {
                if (isValidExampleOrDemo(item))
                    m_exampleItems.append(item);
            } else if (reader->name() == QLatin1String("demos")) {
                return;
            }
            break;
        default: // nothing
            break;
        }
    }
}

void ExamplesListModel::parseTutorials(QXmlStreamReader *reader, const QString &projectsOffset)
{
    ExampleItem item;
    const QChar slash = QLatin1Char('/');
    while (!reader->atEnd()) {
        switch (reader->readNext()) {
        case QXmlStreamReader::StartElement:
            if (reader->name() == QLatin1String("tutorial")) {
                item = ExampleItem();
                item.type = Tutorial;
                QXmlStreamAttributes attributes = reader->attributes();
                item.name = attributes.value(QLatin1String("name")).toString();
                item.projectPath = attributes.value(QLatin1String("projectPath")).toString();
                item.hasSourceCode = !item.projectPath.isEmpty();
                item.projectPath.prepend(slash);
                item.projectPath.prepend(projectsOffset);
                if (attributes.hasAttribute(QLatin1String("imageUrl")))
                    item.imageUrl = attributes.value(QLatin1String("imageUrl")).toString();
                if (attributes.hasAttribute(QLatin1String("docUrl")))
                    item.docUrl = attributes.value(QLatin1String("docUrl")).toString();
                if (attributes.hasAttribute(QLatin1String("isVideo")))
                    item.isVideo = attributes.value(QLatin1String("isVideo")).toString() == QLatin1String("true");
                if (attributes.hasAttribute(QLatin1String("videoUrl")))
                    item.videoUrl = attributes.value(QLatin1String("videoUrl")).toString();
                if (attributes.hasAttribute(QLatin1String("videoLength")))
                    item.videoLength = attributes.value(QLatin1String("videoLength")).toString();
            } else if (reader->name() == QLatin1String("fileToOpen")) {
                item.filesToOpen.append(projectsOffset + slash + reader->readElementText(QXmlStreamReader::ErrorOnUnexpectedElement));
            } else if (reader->name() == QLatin1String("description")) {
                item.description =  fixStringForTags(reader->readElementText(QXmlStreamReader::ErrorOnUnexpectedElement));
            } else if (reader->name() == QLatin1String("dependency")) {
                item.dependencies.append(projectsOffset + slash + reader->readElementText(QXmlStreamReader::ErrorOnUnexpectedElement));
            } else if (reader->name() == QLatin1String("tags")) {
                item.tags = reader->readElementText(QXmlStreamReader::ErrorOnUnexpectedElement).split(QLatin1Char(','));
            }  else if (reader->name() == QLatin1String("platforms")) {
                item.platforms = trimStringList(reader->readElementText(QXmlStreamReader::ErrorOnUnexpectedElement).split(QLatin1Char(','), QString::SkipEmptyParts));
            } else if (reader->name() == QLatin1String("preferredFeatures")) {
                item.preferredFeatures = trimStringList(reader->readElementText(QXmlStreamReader::ErrorOnUnexpectedElement).split(QLatin1Char(','), QString::SkipEmptyParts));
            }
            break;
        case QXmlStreamReader::EndElement:
            if (reader->name() == QLatin1String("tutorial"))
                m_exampleItems.append(item);
            else if (reader->name() == QLatin1String("tutorials"))
                return;
            break;
        default: // nothing
            break;
        }
    }
}

void ExamplesListModel::updateExamples()
{
    QString examplesInstallPath;
    QString demosInstallPath;

    QStringList sources = exampleSources(&examplesInstallPath, &demosInstallPath);

    beginResetModel();
    m_exampleItems.clear();

    foreach (const QString &exampleSource, sources) {
        QFile exampleFile(exampleSource);
        if (!exampleFile.open(QIODevice::ReadOnly)) {
            if (debugExamples())
                qWarning() << "ERROR: Could not open file" << exampleSource;
            continue;
        }

        QFileInfo fi(exampleSource);
        QString offsetPath = fi.path();
        QDir examplesDir(offsetPath);
        QDir demosDir(offsetPath);

        if (debugExamples())
            qWarning() << QString::fromLatin1("Reading file \"%1\"...").arg(fi.absoluteFilePath());
        QXmlStreamReader reader(&exampleFile);
        while (!reader.atEnd())
            switch (reader.readNext()) {
            case QXmlStreamReader::StartElement:
                if (reader.name() == QLatin1String("examples"))
                    parseExamples(&reader, examplesDir.path(), examplesInstallPath);
                else if (reader.name() == QLatin1String("demos"))
                    parseDemos(&reader, demosDir.path(), demosInstallPath);
                else if (reader.name() == QLatin1String("tutorials"))
                    parseTutorials(&reader, examplesDir.path());
                break;
            default: // nothing
                break;
            }

        if (reader.hasError() && debugExamples())
            qWarning() << QString::fromLatin1("ERROR: Could not parse file as XML document (%1)").arg(exampleSource);
    }
    endResetModel();
}

void ExamplesListModel::updateQtVersions()
{
    QList<BaseQtVersion*> versions = QtVersionManager::validVersions();

    QMutableListIterator<BaseQtVersion*> iter(versions);
    while (iter.hasNext()) {
        BaseQtVersion *version = iter.next();
        if (!version->hasExamples()
                && !version->hasDemos())
            iter.remove();
    }

    // prioritize default qt version
    ProjectExplorer::Kit *defaultKit = ProjectExplorer::KitManager::defaultKit();
    BaseQtVersion *defaultVersion = QtKitInformation::qtVersion(defaultKit);
    if (defaultVersion && versions.contains(defaultVersion))
        versions.move(versions.indexOf(defaultVersion), 0);

    if (m_qtVersions == versions && m_selectedExampleSetIndex >= 0)
        return;

    m_qtVersions = versions;

    m_exampleSetModel->update();

    int currentIndex = m_selectedExampleSetIndex;
    if (currentIndex < 0) // reset from settings
        currentIndex = m_exampleSetModel->readCurrentIndexFromSettings();

    ExampleSetModel::ExampleSetType currentType
            = m_exampleSetModel->getType(currentIndex);

    if (currentType == ExampleSetModel::InvalidExampleSet) {
        // select examples corresponding to 'highest' Qt version
        BaseQtVersion *highestQt = findHighestQtVersion();
        currentIndex = m_exampleSetModel->indexForQtVersion(highestQt);
    } else if (currentType == ExampleSetModel::QtExampleSet) {
        // try to select the previously selected Qt version, or
        // select examples corresponding to 'highest' Qt version
        int currentQtId = m_exampleSetModel->getQtId(currentIndex);
        BaseQtVersion *newQtVersion = Utils::findOrDefault(m_qtVersions,
                                                    Utils::equal(&BaseQtVersion::uniqueId, currentQtId));

        if (!newQtVersion)
            newQtVersion = findHighestQtVersion();
        currentIndex = m_exampleSetModel->indexForQtVersion(newQtVersion);
    } // nothing to do for extra example sets
    selectExampleSet(currentIndex);
}

BaseQtVersion *ExamplesListModel::findHighestQtVersion() const
{
    QList<BaseQtVersion *> versions = qtVersions();

    BaseQtVersion *newVersion = 0;

    foreach (BaseQtVersion *version, versions) {
        if (!newVersion) {
            newVersion = version;
        } else {
            if (version->qtVersion() > newVersion->qtVersion()) {
                newVersion = version;
            } else if (version->qtVersion() == newVersion->qtVersion()
                       && version->uniqueId() < newVersion->uniqueId()) {
                newVersion = version;
            }
        }
    }

    if (!newVersion && !versions.isEmpty())
        newVersion = versions.first();

    if (!newVersion)
        return 0;

    return newVersion;
}

QStringList ExamplesListModel::exampleSources(QString *examplesInstallPath, QString *demosInstallPath)
{
    QStringList sources;
    QSettings *settings = Core::ICore::settings();
    QString resourceDir = Core::ICore::resourcePath() + QLatin1String("/welcomescreen/");

    // read extra tutorials settings
    QString installedTutorials = settings->value(QLatin1String("Help/InstalledTutorials"),
                                                 QString()).toString();
    if (installedTutorials.isEmpty()) {
        // Qt Creator shipped tutorials
        sources << (resourceDir + QLatin1String("/qtcreator_tutorials.xml"));
    } else {
        if (debugExamples())
            qWarning() << "Reading Help/InstalledTutorials from settings:" << installedTutorials;
        QFileInfo fi(installedTutorials);
        if (fi.isFile() && fi.isReadable()) {
            sources.append(installedTutorials);
            if (debugExamples())
                qWarning() << "Adding tutorials set " << installedTutorials;
        } else {
            if (debugExamples())
                qWarning() << "Manifest path " << installedTutorials << "is not a readable regular file, ignoring";
        }
    }

    QString examplesPath;
    QString demosPath;
    QString manifestScanPath;

    ExampleSetModel::ExampleSetType currentType
            = m_exampleSetModel->getType(m_selectedExampleSetIndex);
    if (currentType == ExampleSetModel::ExtraExampleSet) {
        int index = m_exampleSetModel->getExtraExampleSetIndex(m_selectedExampleSetIndex);
        ExtraExampleSet exampleSet = m_extraExampleSets.at(index);
        manifestScanPath = exampleSet.manifestPath;
        examplesPath = exampleSet.examplesPath;
        demosPath = exampleSet.examplesPath;
    } else if (currentType == ExampleSetModel::QtExampleSet) {
        int qtId = m_exampleSetModel->getQtId(m_selectedExampleSetIndex);
        foreach (BaseQtVersion *version, qtVersions()) {
            if (version->uniqueId() == qtId) {
                manifestScanPath = version->documentationPath();
                examplesPath = version->examplesPath();
                demosPath = version->demosPath();
                break;
            }
        }
    }
    if (!manifestScanPath.isEmpty()) {
        // search for examples-manifest.xml, demos-manifest.xml in <path>/*/
        QDir dir = QDir(manifestScanPath);
        const QStringList examplesPattern(QLatin1String("examples-manifest.xml"));
        const QStringList demosPattern(QLatin1String("demos-manifest.xml"));
        QFileInfoList fis;
        foreach (QFileInfo subDir, dir.entryInfoList(QDir::Dirs | QDir::NoDotAndDotDot)) {
            fis << QDir(subDir.absoluteFilePath()).entryInfoList(examplesPattern);
            fis << QDir(subDir.absoluteFilePath()).entryInfoList(demosPattern);
        }
        foreach (const QFileInfo &fi, fis)
            sources.append(fi.filePath());
    }
    if (examplesInstallPath)
        *examplesInstallPath = examplesPath;
    if (demosInstallPath)
        *demosInstallPath = demosPath;

    return sources;
}

int ExamplesListModel::rowCount(const QModelIndex &) const
{
    return m_exampleItems.size();
}

QString prefixForItem(const ExampleItem &item)
{
    if (item.isHighlighted)
        return QLatin1String("0000 ");
    return QString();
}

QVariant ExamplesListModel::data(const QModelIndex &index, int role) const
{
    if (!index.isValid() || index.row()+1 > m_exampleItems.count()) {
        qDebug() << Q_FUNC_INFO << "invalid index requested";
        return QVariant();
    }

    ExampleItem item = m_exampleItems.at(index.row());
    switch (role)
    {
    case Qt::DisplayRole: // for search only
        return QString(prefixForItem(item) + item.name + QLatin1Char(' ') + item.tags.join(QLatin1Char(' ')));
    case Name:
        return item.name;
    case ProjectPath:
        return item.projectPath;
    case Description:
        return item.description;
    case ImageUrl:
        return item.imageUrl;
    case DocUrl:
        return item.docUrl;
    case FilesToOpen:
        return item.filesToOpen;
    case MainFile:
        return item.mainFile;
    case Tags:
        return item.tags;
    case Difficulty:
        return item.difficulty;
    case Dependencies:
        return item.dependencies;
    case HasSourceCode:
        return item.hasSourceCode;
    case Type:
        return item.type;
    case IsVideo:
        return item.isVideo;
    case VideoUrl:
        return item.videoUrl;
    case VideoLength:
        return item.videoLength;
    case Platforms:
        return item.platforms;
    case PreferredFeatures:
        return item.preferredFeatures;
    case IsHighlighted:
        return item.isHighlighted;
    default:
        qDebug() << Q_FUNC_INFO << "role type not supported";
        return QVariant();
    }
}

QHash<int, QByteArray> ExamplesListModel::roleNames() const
{
    QHash<int, QByteArray> roleNames;
    roleNames[Name] = "name";
    roleNames[ProjectPath] = "projectPath";
    roleNames[ImageUrl] = "imageUrl";
    roleNames[Description] = "description";
    roleNames[DocUrl] = "docUrl";
    roleNames[FilesToOpen] = "filesToOpen";
    roleNames[MainFile] = "mainFile";
    roleNames[Tags] = "tags";
    roleNames[Difficulty] = "difficulty";
    roleNames[Type] = "type";
    roleNames[HasSourceCode] = "hasSourceCode";
    roleNames[Dependencies] = "dependencies";
    roleNames[IsVideo] = "isVideo";
    roleNames[VideoUrl] = "videoUrl";
    roleNames[VideoLength] = "videoLength";
    roleNames[Platforms] = "platforms";
    roleNames[IsHighlighted] = "isHighlighted";
    roleNames[PreferredFeatures] = "preferredFeatures";
    return roleNames;
}

void ExamplesListModel::update()
{
    updateQtVersions();
    updateExamples();
}

int ExamplesListModel::selectedExampleSet() const
{
    return m_selectedExampleSetIndex;
}

void ExamplesListModel::selectExampleSet(int index)
{
    if (index != m_selectedExampleSetIndex) {
        m_selectedExampleSetIndex = index;
        m_exampleSetModel->writeCurrentIdToSettings(m_selectedExampleSetIndex);
        updateExamples();
        emit selectedExampleSetChanged();
    }
}

ExamplesListModelFilter::ExamplesListModelFilter(ExamplesListModel *sourceModel, QObject *parent) :
    QSortFilterProxyModel(parent),
    m_showTutorialsOnly(true),
    m_sourceModel(sourceModel),
    m_timerId(0),
    m_blockIndexUpdate(false),
    m_qtVersionManagerInitialized(false),
    m_helpManagerInitialized(false),
    m_initalized(false),
    m_exampleDataRequested(false)
{
    // initialization hooks
    connect(QtVersionManager::instance(), SIGNAL(qtVersionsLoaded()),
            this, SLOT(qtVersionManagerLoaded()));
    connect(Core::HelpManager::instance(), SIGNAL(setupFinished()),
            this, SLOT(helpManagerInitialized()));

    connect(this, SIGNAL(showTutorialsOnlyChanged()), SLOT(updateFilter()));

    connect(m_sourceModel, SIGNAL(selectedExampleSetChanged()), this, SIGNAL(exampleSetIndexChanged()));

    setSourceModel(m_sourceModel);
}

void ExamplesListModelFilter::updateFilter()
{
    ExamplesListModel *exampleListModel = qobject_cast<ExamplesListModel*>(sourceModel());
    if (exampleListModel) {
        exampleListModel->beginReset();
        invalidateFilter();
        exampleListModel->endReset();
    }
}

bool containsSubString(const QStringList &list, const QString &substr, Qt::CaseSensitivity cs)
{
    return Utils::contains(list, [&substr, &cs](const QString &elem) {
        return elem.contains(substr, cs);
    });
}

bool ExamplesListModelFilter::filterAcceptsRow(int sourceRow, const QModelIndex &sourceParent) const
{
    if (m_showTutorialsOnly) {
        int type = sourceModel()->index(sourceRow, 0, sourceParent).data(Type).toInt();
        if (type != Tutorial)
            return false;
    }

    if (!m_showTutorialsOnly) {
        int type = sourceModel()->index(sourceRow, 0, sourceParent).data(Type).toInt();
        if (type != Example && type != Demo)
            return false;
    }

    const QStringList tags = sourceModel()->index(sourceRow, 0, sourceParent).data(Tags).toStringList();

    if (!m_filterTags.isEmpty()) {
        return Utils::allOf(m_filterTags, [tags](const QString &filterTag) {
            return tags.contains(filterTag);
        });
    }

    if (!m_searchString.isEmpty()) {
        const QString description = sourceModel()->index(sourceRow, 0, sourceParent).data(Description).toString();
        const QString name = sourceModel()->index(sourceRow, 0, sourceParent).data(Name).toString();

        foreach (const QString &subString, m_searchString) {
            bool wordMatch = false;
            wordMatch |= (bool)name.contains(subString, Qt::CaseInsensitive);
            if (wordMatch)
                continue;
            wordMatch |= containsSubString(tags, subString, Qt::CaseInsensitive);
            if (wordMatch)
                continue;
            wordMatch |= (bool)description.contains(subString, Qt::CaseInsensitive);
            if (!wordMatch)
                return false;
        }
    }

    return QSortFilterProxyModel::filterAcceptsRow(sourceRow, sourceParent);
}

int ExamplesListModelFilter::rowCount(const QModelIndex &parent) const
{
    exampleDataRequested();
    return QSortFilterProxyModel::rowCount(parent);
}

QVariant ExamplesListModelFilter::data(const QModelIndex &index, int role) const
{
    exampleDataRequested();
    return QSortFilterProxyModel::data(index, role);
}

QAbstractItemModel* ExamplesListModelFilter::exampleSetModel()
{
    return m_sourceModel->exampleSetModel();
}

void ExamplesListModelFilter::filterForExampleSet(int index)
{
    if (m_blockIndexUpdate || !m_initalized)
        return;

    m_sourceModel->selectExampleSet(index);
}

void ExamplesListModelFilter::setShowTutorialsOnly(bool showTutorialsOnly)
{
    m_showTutorialsOnly = showTutorialsOnly;
    emit showTutorialsOnlyChanged();
}

void ExamplesListModelFilter::handleQtVersionsChanged()
{
    m_blockIndexUpdate = true;
    m_sourceModel->update();
    m_blockIndexUpdate = false;
}

void ExamplesListModelFilter::qtVersionManagerLoaded()
{
    m_qtVersionManagerInitialized = true;
    tryToInitialize();
}

void ExamplesListModelFilter::helpManagerInitialized()
{
    m_helpManagerInitialized = true;
    tryToInitialize();
}

void ExamplesListModelFilter::exampleDataRequested() const
{
    ExamplesListModelFilter *that = const_cast<ExamplesListModelFilter *>(this);
    that->m_exampleDataRequested = true;
    that->tryToInitialize();
}

void ExamplesListModelFilter::tryToInitialize()
{
    if (!m_initalized
            && m_qtVersionManagerInitialized && m_helpManagerInitialized && m_exampleDataRequested) {
        m_initalized = true;
        connect(QtVersionManager::instance(), SIGNAL(qtVersionsChanged(QList<int>,QList<int>,QList<int>)),
                this, SLOT(handleQtVersionsChanged()));
        connect(ProjectExplorer::KitManager::instance(), SIGNAL(defaultkitChanged()),
                this, SLOT(handleQtVersionsChanged()));
        handleQtVersionsChanged();
    }
}

void ExamplesListModelFilter::delayedUpdateFilter()
{
    if (m_timerId != 0)
        killTimer(m_timerId);

    m_timerId = startTimer(320);
}

int ExamplesListModelFilter::exampleSetIndex() const
{
    return m_sourceModel->selectedExampleSet();
}

void ExamplesListModelFilter::timerEvent(QTimerEvent *timerEvent)
{
    if (m_timerId == timerEvent->timerId()) {
        updateFilter();
        killTimer(m_timerId);
        m_timerId = 0;
    }
}

struct SearchStringLexer
{
    QString code;
    const QChar *codePtr;
    QChar yychar;
    QString yytext;

    enum TokenKind {
        END_OF_STRING = 0,
        TAG,
        STRING_LITERAL,
        UNKNOWN
    };

    inline void yyinp() { yychar = *codePtr++; }

    SearchStringLexer(const QString &code)
        : code(code)
        , codePtr(code.unicode())
        , yychar(QLatin1Char(' ')) { }

    int operator()() { return yylex(); }

    int yylex() {
        while (yychar.isSpace())
            yyinp(); // skip all the spaces

        yytext.clear();

        if (yychar.isNull())
            return END_OF_STRING;

        QChar ch = yychar;
        yyinp();

        switch (ch.unicode()) {
        case '"':
        case '\'':
        {
            const QChar quote = ch;
            yytext.clear();
            while (!yychar.isNull()) {
                if (yychar == quote) {
                    yyinp();
                    break;
                }
                if (yychar == QLatin1Char('\\')) {
                    yyinp();
                    switch (yychar.unicode()) {
                    case '"': yytext += QLatin1Char('"'); yyinp(); break;
                    case '\'': yytext += QLatin1Char('\''); yyinp(); break;
                    case '\\': yytext += QLatin1Char('\\'); yyinp(); break;
                    }
                } else {
                    yytext += yychar;
                    yyinp();
                }
            }
            return STRING_LITERAL;
        }

        default:
            if (ch.isLetterOrNumber() || ch == QLatin1Char('_')) {
                yytext.clear();
                yytext += ch;
                while (yychar.isLetterOrNumber() || yychar == QLatin1Char('_')) {
                    yytext += yychar;
                    yyinp();
                }
                if (yychar == QLatin1Char(':') && yytext == QLatin1String("tag")) {
                    yyinp();
                    return TAG;
                }
                return STRING_LITERAL;
            }
        }

        yytext += ch;
        return UNKNOWN;
    }
};

void ExamplesListModelFilter::parseSearchString(const QString &arg)
{
    QStringList tags;
    QStringList searchTerms;
    SearchStringLexer lex(arg);
    bool isTag = false;
    while (int tk = lex()) {
        if (tk == SearchStringLexer::TAG) {
            isTag = true;
            searchTerms.append(lex.yytext);
        }

        if (tk == SearchStringLexer::STRING_LITERAL) {
            if (isTag) {
                searchTerms.pop_back();
                tags.append(lex.yytext);
                isTag = false;
            } else {
                searchTerms.append(lex.yytext);
            }
        }
    }

    setSearchStrings(searchTerms);
    setFilterTags(tags);
    delayedUpdateFilter();
}

} // namespace Internal
} // namespace QtSupport<|MERGE_RESOLUTION|>--- conflicted
+++ resolved
@@ -205,29 +205,6 @@
     m_exampleSetModel(new ExampleSetModel(this, this)),
     m_selectedExampleSetIndex(-1)
 {
-<<<<<<< HEAD
-    QHash<int, QByteArray> roleNames;
-    roleNames[Name] = "name";
-    roleNames[ProjectPath] = "projectPath";
-    roleNames[ImageUrl] = "imageUrl";
-    roleNames[Description] = "description";
-    roleNames[DocUrl] = "docUrl";
-    roleNames[FilesToOpen] = "filesToOpen";
-    roleNames[Tags] = "tags";
-    roleNames[Difficulty] = "difficulty";
-    roleNames[Type] = "type";
-    roleNames[HasSourceCode] = "hasSourceCode";
-    roleNames[Dependencies] = "dependencies";
-    roleNames[IsVideo] = "isVideo";
-    roleNames[VideoUrl] = "videoUrl";
-    roleNames[VideoLength] = "videoLength";
-    roleNames[Platforms] = "platforms";
-    roleNames[IsHighlighted] = "isHighlighted";
-    roleNames[PreferredFeatures] = "preferredFeatures";
-    setRoleNames(roleNames);
-
-=======
->>>>>>> 1eb29292
     // read extra example sets settings
     QSettings *settings = Core::ICore::settings();
     QStringList list = settings->value(QLatin1String("Help/InstalledExamples"),
