/**************************************************************************
**
** This file is part of Qt Creator
**
** Copyright (c) 2009 Nokia Corporation and/or its subsidiary(-ies).
**
** Contact: Nokia Corporation (qt-info@nokia.com)
**
** Commercial Usage
**
** Licensees holding valid Qt Commercial licenses may use this file in
** accordance with the Qt Commercial License Agreement provided with the
** Software or, alternatively, in accordance with the terms contained in
** a written agreement between you and Nokia.
**
** GNU Lesser General Public License Usage
**
** Alternatively, this file may be used under the terms of the GNU Lesser
** General Public License version 2.1 as published by the Free Software
** Foundation and appearing in the file LICENSE.LGPL included in the
** packaging of this file.  Please review the following information to
** ensure the GNU Lesser General Public License version 2.1 requirements
** will be met: http://www.gnu.org/licenses/old-licenses/lgpl-2.1.html.
**
** If you are unsure which license is appropriate for your use, please
** contact the sales department at http://qt.nokia.com/contact.
**
**************************************************************************/

#include "trkgdbadapter.h"
#include "launcher.h"
#include "trkoptions.h"
#include "trkoptionspage.h"
#include "s60debuggerbluetoothstarter.h"
#include "bluetoothlistener_gui.h"

#include "debuggeractions.h"
#include "debuggerstringutils.h"
#ifndef STANDALONE_RUNNER
#include "gdbengine.h"
#endif

#include <utils/qtcassert.h>

#include <QtCore/QTimer>
#include <QtCore/QDir>

#ifdef Q_OS_WIN
#  include <windows.h>
#else
#  include <sys/types.h>
#  include <unistd.h>
#endif

#define CB(callback) \
    static_cast<GdbEngine::AdapterCallback>(&TrkGdbAdapter::callback), \
    STRINGIFY(callback)

#define TrkCB(s) TrkCallback(this, &TrkGdbAdapter::s)

//#define DEBUG_MEMORY  1
#if DEBUG_MEMORY
#   define MEMORY_DEBUG(s) qDebug() << s
#else
#   define MEMORY_DEBUG(s)
#endif
#define MEMORY_DEBUGX(s) qDebug() << s

using namespace trk;

namespace Debugger {
namespace Internal {

enum { KnownRegisters = RegisterPSGdb + 1};

static const char *registerNames[KnownRegisters] =
{
    "A1", "A2", "A3", "A4",
    0, 0, 0, 0,
    0, 0, 0, "AP",
    "IP", "SP", "LR", "PC",
    "PSTrk", 0, 0, 0,
    0, 0, 0, 0,
    0, "PSGdb"
};

static QByteArray dumpRegister(uint n, uint value)
{
    QByteArray ba;
    ba += ' ';
    if (n < KnownRegisters && registerNames[n]) {
        ba += registerNames[n];
    } else {
        ba += '#';
        ba += QByteArray::number(n);
    }
    ba += "=" + hexxNumber(value);
    return ba;
}

static void appendRegister(QByteArray *ba, uint regno, uint value)
{
    ba->append(hexNumber(regno, 2));
    ba->append(':');
    ba->append(hexNumber(swapEndian(value), 8));
    ba->append(';');
}

QDebug operator<<(QDebug d, MemoryRange range)
{
    return d << QString("[%1,%2] (size %3) ")
        .arg(range.from, 0, 16).arg(range.to, 0, 16).arg(range.size());
}

///////////////////////////////////////////////////////////////////////////
//
// MemoryRange
//
///////////////////////////////////////////////////////////////////////////

MemoryRange::MemoryRange(uint f, uint t)
    : from(f), to(t)
{
    QTC_ASSERT(f <= t, /**/);
}

bool MemoryRange::intersects(const MemoryRange &other) const
{
    Q_UNUSED(other);
    QTC_ASSERT(false, /**/);
    return false; // FIXME
}

void MemoryRange::operator-=(const MemoryRange &other)
{
    if (from == 0 && to == 0)
        return;
    MEMORY_DEBUG("      SUB: "  << *this << " - " << other);
    if (other.from <= from && to <= other.to) {
        from = to = 0;
        return;
    }
    if (other.from <= from && other.to <= to) {
        from = qMax(from, other.to);
        return;
    }
    if (from <= other.from && to <= other.to) {
        to = qMin(other.from, to);
        return;
    }
    // This would split the range.
    QTC_ASSERT(false, qDebug() << "Memory::operator-() not handled for: "
        << *this << " - " << other);
}

///////////////////////////////////////////////////////////////////////////
//
// Snapshot
//
///////////////////////////////////////////////////////////////////////////

void Snapshot::reset()
{
    memory.clear();
    for (int i = 0; i < RegisterCount; ++i)
        registers[i] = 0;
    registerValid = false;
    wantedMemory = MemoryRange();
}

void Snapshot::insertMemory(const MemoryRange &range, const QByteArray &ba)
{
    QTC_ASSERT(range.size() == uint(ba.size()),
        qDebug() << "RANGE: " << range << " BA SIZE: " << ba.size(); return);
    
    MEMORY_DEBUG("INSERT: " << range);
    // Try to combine with existing chunk.
    Snapshot::Memory::iterator it = memory.begin();
    Snapshot::Memory::iterator et = memory.end();
    for ( ; it != et; ++it) {
        if (range.from == it.key().to) {
            MEMORY_DEBUG("COMBINING " << it.key() << " AND " << range);
            QByteArray data = *it;
            data.append(ba);
            const MemoryRange res(it.key().from, range.to);
            memory.remove(it.key());
            MEMORY_DEBUG(" TO(1)  " << res);
            insertMemory(res, data);
            return;
        }
        if (it.key().from == range.to) {
            MEMORY_DEBUG("COMBINING " << range << " AND " << it.key());
            QByteArray data = ba;
            data.append(*it);
            const MemoryRange res(range.from, it.key().to);
            memory.remove(it.key());
            MEMORY_DEBUG(" TO(2)  " << res);
            insertMemory(res, data);
            return;
        }
    }

    // Not combinable, add chunk.
    memory.insert(range, ba);
}
///////////////////////////////////////////////////////////////////////////
//
// TrkGdbAdapter
//
///////////////////////////////////////////////////////////////////////////

TrkGdbAdapter::TrkGdbAdapter(GdbEngine *engine, const TrkOptionsPtr &options) :
    AbstractGdbAdapter(engine),
    m_options(options),
    m_overrideTrkDeviceType(-1),
    m_running(false),
    m_trkDevice(new trk::TrkDevice),
    m_gdbAckMode(true),
    m_verbose(0)
{
    m_bufferedMemoryRead = true;
    // Disable buffering if gdb's dcache is used.
    m_bufferedMemoryRead = false;

    m_gdbServer = 0;
    m_gdbConnection = 0;
    m_snapshot.reset();
#ifdef Q_OS_WIN
    const DWORD portOffset = GetCurrentProcessId() % 100;
#else
    const uid_t portOffset = getuid();
#endif
    m_gdbServerName = _("127.0.0.1:%1").arg(2222 + portOffset);

    connect(m_trkDevice.data(), SIGNAL(messageReceived(trk::TrkResult)),
        this, SLOT(handleTrkResult(trk::TrkResult)));
    connect(m_trkDevice.data(), SIGNAL(error(QString)),
        this, SLOT(handleTrkError(QString)));

    setVerbose(theDebuggerBoolSetting(VerboseLog));
    m_trkDevice->setSerialFrame(effectiveTrkDeviceType() != TrkOptions::BlueTooth);

    connect(m_trkDevice.data(), SIGNAL(logMessage(QString)),
        this, SLOT(trkLogMessage(QString)));
    connect(theDebuggerAction(VerboseLog), SIGNAL(valueChanged(QVariant)),
        this, SLOT(setVerbose(QVariant)));
}

TrkGdbAdapter::~TrkGdbAdapter()
{
    cleanup();
    logMessage("Shutting down.\n");
}

void TrkGdbAdapter::setVerbose(const QVariant &value)
{
    setVerbose(value.toInt());
}

void TrkGdbAdapter::setVerbose(int verbose)
{
    m_verbose = verbose;
    m_trkDevice->setVerbose(m_verbose);
}

QString TrkGdbAdapter::effectiveTrkDevice() const
{
    if (!m_overrideTrkDevice.isEmpty())
        return m_overrideTrkDevice;
    if (m_options->mode == TrkOptions::BlueTooth)
        return m_options->blueToothDevice;
    return m_options->serialPort;
}

int TrkGdbAdapter::effectiveTrkDeviceType() const
{
    if (m_overrideTrkDeviceType >= 0)
        return m_overrideTrkDeviceType;
    return m_options->mode;
}

void TrkGdbAdapter::trkLogMessage(const QString &msg)
{
    logMessage("TRK " + msg);
}

void TrkGdbAdapter::setGdbServerName(const QString &name)
{
    m_gdbServerName = name;
}

QString TrkGdbAdapter::gdbServerIP() const
{
    int pos = m_gdbServerName.indexOf(':');
    if (pos == -1)
        return m_gdbServerName;
    return m_gdbServerName.left(pos);
}

uint TrkGdbAdapter::gdbServerPort() const
{
    int pos = m_gdbServerName.indexOf(':');
    if (pos == -1)
        return 0;
    return m_gdbServerName.mid(pos + 1).toUInt();
}

QByteArray TrkGdbAdapter::trkContinueMessage()
{
    QByteArray ba;
    appendInt(&ba, m_session.pid);
    appendInt(&ba, m_session.tid);
    return ba;
}

QByteArray TrkGdbAdapter::trkReadRegistersMessage()
{
    QByteArray ba;
    appendByte(&ba, 0); // Register set, only 0 supported
    appendShort(&ba, 0);
    appendShort(&ba, RegisterCount - 1); // last register
    appendInt(&ba, m_session.pid);
    appendInt(&ba, m_session.tid);
    return ba;
}

QByteArray TrkGdbAdapter::trkWriteRegisterMessage(byte reg, uint value)
{
    QByteArray ba;
    appendByte(&ba, 0); // ?
    appendShort(&ba, reg);
    appendShort(&ba, reg);
    appendInt(&ba, m_session.pid);
    appendInt(&ba, m_session.tid);
    appendInt(&ba, value);
    return ba;
}

QByteArray TrkGdbAdapter::trkReadMemoryMessage(uint from, uint len)
{
    QByteArray ba;
    ba.reserve(11);
    appendByte(&ba, 0x08); // Options, FIXME: why?
    appendShort(&ba, len);
    appendInt(&ba, from);
    appendInt(&ba, m_session.pid);
    appendInt(&ba, m_session.tid);
    return ba;
}

QByteArray TrkGdbAdapter::trkReadMemoryMessage(const MemoryRange &range)
{
    return trkReadMemoryMessage(range.from, range.size());
}

QByteArray TrkGdbAdapter::trkWriteMemoryMessage(uint addr, const QByteArray &data)
{
    QByteArray ba;
    ba.reserve(11 + data.size());
    appendByte(&ba, 0x08); // Options, FIXME: why?
    appendShort(&ba, data.size());
    appendInt(&ba, addr);
    appendInt(&ba, m_session.pid);
    appendInt(&ba, m_session.tid);
    ba.append(data);
    return ba;
}

QByteArray TrkGdbAdapter::trkStepRangeMessage(byte option)
{
    QByteArray ba;
    ba.reserve(17);
    appendByte(&ba, option);
    //qDebug() << "STEP ON " << hexxNumber(m_snapshot.registers[RegisterPC]);
    appendInt(&ba, m_snapshot.registers[RegisterPC]); // Start address
    appendInt(&ba, m_snapshot.registers[RegisterPC]); // End address
    appendInt(&ba, m_session.pid);
    appendInt(&ba, m_session.tid);
    return ba;
}

QByteArray TrkGdbAdapter::trkDeleteProcessMessage()
{
    QByteArray ba;
    ba.reserve(6);
    appendByte(&ba, 0); // ?
    appendByte(&ba, 0); // Sub-command: Delete Process
    appendInt(&ba, m_session.pid);
    return ba;
}

QByteArray TrkGdbAdapter::trkInterruptMessage()
{
    QByteArray ba;
    ba.reserve(9);
    // Stop the thread (2) or the process (1) or the whole system (0).
    // We choose 2, as 1 does not seem to work.
    appendByte(&ba, 2);
    appendInt(&ba, m_session.pid);
    appendInt(&ba, m_session.tid); // threadID: 4 bytes Variable number of bytes.
    return ba;
}

void TrkGdbAdapter::emitDelayedInferiorStartFailed(const QString &msg)
{
    m_adapterFailMessage = msg;
    QTimer::singleShot(0, this, SLOT(slotEmitDelayedInferiorStartFailed()));
}

void TrkGdbAdapter::slotEmitDelayedInferiorStartFailed()
{
    emit inferiorStartFailed(m_adapterFailMessage);
}


void TrkGdbAdapter::logMessage(const QString &msg)
{
    if (m_verbose)
        debugMessage("TRK LOG: " + msg);
}

//
// Gdb
//
void TrkGdbAdapter::handleGdbConnection()
{
    logMessage("HANDLING GDB CONNECTION");
    QTC_ASSERT(m_gdbConnection == 0, /**/);
    m_gdbConnection = m_gdbServer->nextPendingConnection();
    QTC_ASSERT(m_gdbConnection, return);
    connect(m_gdbConnection, SIGNAL(disconnected()),
            m_gdbConnection, SLOT(deleteLater()));
    connect(m_gdbConnection, SIGNAL(readyRead()),
            this, SLOT(readGdbServerCommand()));
}

static inline QString msgGdbPacket(const QString &p)
{
    return QLatin1String("gdb:                              ") + p;
}

void TrkGdbAdapter::readGdbServerCommand()
{
    QTC_ASSERT(m_gdbConnection, return);
    QByteArray packet = m_gdbConnection->readAll();
    m_gdbReadBuffer.append(packet);

    logMessage("gdb: -> " + QString::fromAscii(packet));
    if (packet != m_gdbReadBuffer)
        logMessage("buffer: " + m_gdbReadBuffer);

    QByteArray &ba = m_gdbReadBuffer;
    while (ba.size()) {
        char code = ba.at(0);
        ba = ba.mid(1);

        if (code == '+') {
            //logMessage("ACK");
            continue;
        }

        if (code == '-') {
            logMessage("NAK: Retransmission requested");
            // This seems too harsh.
            //emit adapterCrashed("Communication problem encountered.");
            continue;
        }

        if (code == char(0x03)) {
            logMessage("INTERRUPT RECEIVED");
            interruptInferior();
            continue;
        }

        if (code != '$') {
            logMessage("Broken package (2) " + quoteUnprintableLatin1(ba)
                + hexNumber(code));
            continue;
        }

        int pos = ba.indexOf('#');
        if (pos == -1) {
            logMessage("Invalid checksum format in "
                + quoteUnprintableLatin1(ba));
            continue;
        }

        bool ok = false;
        uint checkSum = ba.mid(pos + 1, 2).toUInt(&ok, 16);
        if (!ok) {
            logMessage("Invalid checksum format 2 in "
                + quoteUnprintableLatin1(ba));
            return;
        }

        //logMessage(QString("Packet checksum: %1").arg(checkSum));
        byte sum = 0;
        for (int i = 0; i < pos; ++i)
            sum += ba.at(i);

        if (sum != checkSum) {
            logMessage(QString("ERROR: Packet checksum wrong: %1 %2 in "
                + quoteUnprintableLatin1(ba)).arg(checkSum).arg(sum));
        }

        QByteArray cmd = ba.left(pos);
        ba.remove(0, pos + 3);
        handleGdbServerCommand(cmd);
    }
}

bool TrkGdbAdapter::sendGdbServerPacket(const QByteArray &packet, bool doFlush)
{
    if (!m_gdbConnection) {
        logMessage(_("Cannot write to gdb: No connection (%1)")
            .arg(_(packet)));
        return false;
    }
    if (m_gdbConnection->state() != QAbstractSocket::ConnectedState) {
        logMessage(_("Cannot write to gdb: Not connected (%1)")
            .arg(_(packet)));
        return false;
    }
    if (m_gdbConnection->write(packet) == -1) {
        logMessage(_("Cannot write to gdb: %1 (%2)")
            .arg(m_gdbConnection->errorString()).arg(_(packet)));
        return false;
    }
    if (doFlush)
        m_gdbConnection->flush();
    return true;
}

void TrkGdbAdapter::sendGdbServerAck()
{
    if (!m_gdbAckMode)
        return;
    logMessage("gdb: <- +");
    sendGdbServerPacket("+", false);
}

void TrkGdbAdapter::sendGdbServerMessage(const QByteArray &msg, const QByteArray &logNote)
{
    byte sum = 0;
    for (int i = 0; i != msg.size(); ++i)
        sum += msg.at(i);

    char checkSum[30];
    qsnprintf(checkSum, sizeof(checkSum) - 1, "%02x ", sum);

    //logMessage(QString("Packet checksum: %1").arg(sum));

    QByteArray packet;
    packet.append("$");
    packet.append(msg);
    packet.append('#');
    packet.append(checkSum);
    int pad = qMax(0, 24 - packet.size());
    logMessage("gdb: <- " + packet + QByteArray(pad, ' ') + logNote);
    sendGdbServerPacket(packet, true);
}

void TrkGdbAdapter::sendGdbServerMessageAfterTrkResponse(const QByteArray &msg,
    const QByteArray &logNote)
{
    QByteArray ba = msg + char(1) + logNote;
    sendTrkMessage(TRK_WRITE_QUEUE_NOOP_CODE, TrkCB(reportToGdb), "", ba); // Answer gdb
}

void TrkGdbAdapter::reportToGdb(const TrkResult &result)
{
    QByteArray message = result.cookie.toByteArray();
    QByteArray note;
    int pos = message.lastIndexOf(char(1)); // HACK
    if (pos != -1) {
        note = message.mid(pos + 1);
        message = message.left(pos);
    }
    message.replace("@CODESEG@", hexNumber(m_session.codeseg));
    message.replace("@DATASEG@", hexNumber(m_session.dataseg));
    message.replace("@PID@", hexNumber(m_session.pid));
    message.replace("@TID@", hexNumber(m_session.tid));
    sendGdbServerMessage(message, note);
}

QByteArray TrkGdbAdapter::trkBreakpointMessage(uint addr, uint len, bool armMode)
{
    QByteArray ba;
    appendByte(&ba, 0x82);  // unused option
    appendByte(&ba, armMode /*bp.mode == ArmMode*/ ? 0x00 : 0x01);
    appendInt(&ba, addr);
    appendInt(&ba, len);
    appendInt(&ba, 0x00000001);
    appendInt(&ba, m_session.pid);
    appendInt(&ba, 0xFFFFFFFF);
    return ba;
}

void TrkGdbAdapter::handleGdbServerCommand(const QByteArray &cmd)
{
    // http://sourceware.org/gdb/current/onlinedocs/gdb_34.html
    if (0) {}

    else if (cmd == "!") {
        sendGdbServerAck();
        //sendGdbServerMessage("", "extended mode not enabled");
        sendGdbServerMessage("OK", "extended mode enabled");
    }

    else if (cmd.startsWith("?")) {
        logMessage(msgGdbPacket(QLatin1String("Query halted")));
        // Indicate the reason the target halted.
        // The reply is the same as for step and continue.
        sendGdbServerAck();
        // The command below will trigger fetching a stack trace while
        // the process does not seem to be fully functional. Most notably
        // the PC points to a 0x9..., which is not in "our" range
        //sendGdbServerMessage("T05library:r;", "target halted (library load)");
        //sendGdbServerMessage("S05", "target halted (trap)");
        sendGdbServerMessage("S00", "target halted (trap)");
        //sendGdbServerMessage("O" + QByteArray("Starting...").toHex());
    }

    else if (cmd == "c") {
        logMessage(msgGdbPacket(QLatin1String("Continue")));
        sendGdbServerAck();
        QByteArray ba;
        appendByte(&ba, 0); // options
        appendInt(&ba, 0); // start address
        appendInt(&ba, 0); // end address
        appendInt(&ba, m_session.pid);
        appendInt(&ba, m_session.tid);
        sendTrkMessage(0x18, TrkCallback(), ba);
    }

    else if (cmd.startsWith("C")) {
        logMessage(msgGdbPacket(QLatin1String("Continue with signal")));
        // C sig[;addr] Continue with signal sig (hex signal number)
        //Reply: See section D.3 Stop Reply Packets, for the reply specifications.
        sendGdbServerAck();
        bool ok = false;
        uint signalNumber = cmd.mid(1).toUInt(&ok, 16);
        QByteArray ba;
        appendInt(&ba, m_session.pid);
        appendInt(&ba, m_session.tid);
        sendTrkMessage(0x18, TrkCB(handleSignalContinue), ba, signalNumber);
    }

    else if (cmd.startsWith("D")) {
        sendGdbServerAck();
        sendGdbServerMessage("OK", "shutting down");
    }

    else if (cmd == "g") {
        // Read general registers.
        if (m_snapshot.registerValid) {
            //qDebug() << "Using cached register contents";
            logMessage(msgGdbPacket(QLatin1String("Read registers")));
            sendGdbServerAck();
            reportRegisters();
        } else {
            //qDebug() << "Fetching register contents";
            sendGdbServerAck();
            sendTrkMessage(0x12,
                TrkCB(handleAndReportReadRegisters),
                trkReadRegistersMessage());
        }
    }

    else if (cmd == "gg") {
        // Force re-reading general registers for debugging purpose.
        sendGdbServerAck();
        m_snapshot.registerValid = false;
        sendTrkMessage(0x12,
            TrkCB(handleAndReportReadRegisters),
            trkReadRegistersMessage());
    }

    else if (cmd.startsWith("Hc")) {
        logMessage(msgGdbPacket(QLatin1String("Set thread & continue")));
        // Set thread for subsequent operations (`m', `M', `g', `G', et.al.).
        // for step and continue operations
        //$Hc-1#09
        sendGdbServerAck();
        sendGdbServerMessage("OK", "Set current thread for step & continue");
    }

    else if (cmd.startsWith("Hg")) {
        logMessage(msgGdbPacket(QLatin1String("Set thread")));
        // Set thread for subsequent operations (`m', `M', `g', `G', et.al.).
        // for 'other operations.  0 - any thread
        //$Hg0#df
        sendGdbServerAck();
        m_session.currentThread = cmd.mid(2).toUInt(0, 16);
        sendGdbServerMessage("OK", "Set current thread "
            + QByteArray::number(m_session.currentThread));
    }

    else if (cmd == "k" || cmd.startsWith("vKill")) {
        // Kill inferior process
        logMessage(msgGdbPacket(QLatin1String("kill")));
        sendTrkMessage(0x41, TrkCB(handleDeleteProcess),
            trkDeleteProcessMessage(), "Delete process"); 
    }

    else if (cmd.startsWith("m")) {
        logMessage(msgGdbPacket(QLatin1String("Read memory")));
        // m addr,length
        sendGdbServerAck();
        uint addr = 0, len = 0;
        do {
            const int pos = cmd.indexOf(',');
            if (pos == -1)
                break;
            bool ok;
            addr = cmd.mid(1, pos - 1).toUInt(&ok, 16);
            if (!ok)
                break;
            len = cmd.mid(pos + 1).toUInt(&ok, 16);
            if (!ok)
                break;
        } while (false);
        if (len) {
            readMemory(addr, len, m_bufferedMemoryRead);
        } else {
            sendGdbServerMessage("E20", "Error " + cmd);
        }
    }

    else if (cmd.startsWith("p")) {
        logMessage(msgGdbPacket(QLatin1String("read register")));
        // 0xf == current instruction pointer?
        //sendGdbServerMessage("0000", "current IP");
        sendGdbServerAck();
        bool ok = false;
        const uint registerNumber = cmd.mid(1).toUInt(&ok, 16);
<<<<<<< HEAD
        if (m_snapshot.registerValid) {
            QByteArray logMsg = "Read Register";
            if (registerNumber == RegisterPSGdb) {
                QByteArray ba;
                appendInt(&ba, m_snapshot.registers[RegisterPSTrk], LittleEndian);
                logMsg += dumpRegister(registerNumber, m_snapshot.registers[RegisterPSTrk]);
                sendGdbServerMessage(ba.toHex(), logMsg);
            } else if (registerNumber < 16) {
                QByteArray ba;
                appendInt(&ba, m_snapshot.registers[registerNumber], LittleEndian);
                logMsg += dumpRegister(registerNumber, m_snapshot.registers[registerNumber]);
                sendGdbServerMessage(ba.toHex(), logMsg);
            } else {
                sendGdbServerMessage("0000", "read single unknown register #"
                    + QByteArray::number(registerNumber));
                //sendGdbServerMessage("E01", "read single unknown register");
            }
=======
        QByteArray logMsg = "Read Register";
        if (registerNumber == RegisterPSGdb) {
            QByteArray ba;
            appendInt(&ba, m_snapshot.registers[RegisterPSTrk], LittleEndian);
            logMsg += dumpRegister(registerNumber, m_snapshot.registers[RegisterPSTrk]);
            sendGdbServerMessage(ba.toHex(), logMsg);
        } else if (registerNumber < 16) {
            QByteArray ba;
            appendInt(&ba, m_snapshot.registers[registerNumber], LittleEndian);
            logMsg += dumpRegister(registerNumber, m_snapshot.registers[registerNumber]);
            sendGdbServerMessage(ba.toHex(), logMsg);
>>>>>>> 07da7ccf
        } else {
            //qDebug() << "Fetching single register";
            sendTrkMessage(0x12,
                TrkCB(handleAndReportReadRegister),
                trkReadRegistersMessage(), registerNumber);
        }
    }

    else if (cmd.startsWith("P")) {
        logMessage(msgGdbPacket(QLatin1String("write register")));
        // $Pe=70f96678#d3
        sendGdbServerAck();
        int pos = cmd.indexOf('=');
        QByteArray regName = cmd.mid(1, pos - 1);
        QByteArray valueName = cmd.mid(pos + 1);
        bool ok = false;
        const uint registerNumber = regName.toUInt(&ok, 16);
        const uint value = swapEndian(valueName.toUInt(&ok, 16));
        // FIXME: Assume all goes well.
        m_snapshot.registers[registerNumber] = value;
        QByteArray ba = trkWriteRegisterMessage(registerNumber, value);
        sendTrkMessage(0x13, TrkCB(handleWriteRegister), ba, "Write register");
        // Note that App TRK refuses to write registers 13 and 14
    }

    else if (cmd == "qAttached") {
        //$qAttached#8f
        // 1: attached to an existing process
        // 0: created a new process
        sendGdbServerAck();
        sendGdbServerMessage("0", "new process created");
        //sendGdbServerMessage("1", "attached to existing process");
        //sendGdbServerMessage("E01", "new process created");
    }

    else if (cmd.startsWith("qC")) {
        logMessage(msgGdbPacket(QLatin1String("query thread id")));
        // Return the current thread ID
        //$qC#b4
        sendGdbServerAck();
        sendGdbServerMessageAfterTrkResponse("QC@TID@");
    }

    else if (cmd.startsWith("qSupported")) {
        //$qSupported#37
        //$qSupported:multiprocess+#c6
        //logMessage("Handling 'qSupported'");
        sendGdbServerAck();
        sendGdbServerMessage(
            "PacketSize=7cf;"
            "QPassSignals+;"
            "QStartNoAckMode+;"
            "qXfer:libraries:read+;"
            //"qXfer:auxv:read+;"
            "qXfer:features:read+");
    }

    else if (cmd.startsWith("qThreadExtraInfo")) {
        // $qThreadExtraInfo,1f9#55
        sendGdbServerAck();
        sendGdbServerMessage(QByteArray("Nothing special").toHex());
    }

    else if (cmd == "qfDllInfo") {
        // That's the _first_ query package.
        // Happens with  gdb 6.4.50.20060226-cvs / CodeSourcery.
        // Never made it into FSF gdb that got qXfer:libraries:read instead.
        // http://sourceware.org/ml/gdb/2007-05/msg00038.html
        // Name=hexname,TextSeg=textaddr[,DataSeg=dataaddr]
        sendGdbServerAck();
        if (!m_session.libraries.isEmpty()) {
            QByteArray response = "m";
            // FIXME: Limit packet length by using qsDllInfo packages?
            for (int i = 0; i != m_session.libraries.size(); ++i) {
                if (i)
                    response += ';';
                const Library &lib = m_session.libraries.at(i);
                response += "Name=" + lib.name.toHex()
                            + ",TextSeg=" + hexNumber(lib.codeseg)
                            + ",DataSeg=" + hexNumber(lib.dataseg);
            }
            sendGdbServerMessage(response, "library information transferred");
        } else {
            sendGdbServerMessage("l", "library information transfer finished");
        }
    }

    else if (cmd == "qsDllInfo") {
        // That's a following query package
        sendGdbServerAck();
        sendGdbServerMessage("l", "library information transfer finished");
    }

    else if (cmd == "qPacketInfo") {
        // happens with  gdb 6.4.50.20060226-cvs / CodeSourcery
        // deprecated by qSupported?
        sendGdbServerAck();
        sendGdbServerMessage("", "FIXME: nothing?");
    }

    else if (cmd == "qOffsets") {
        sendGdbServerAck();
        sendGdbServerMessageAfterTrkResponse("TextSeg=@CODESEG@;DataSeg=@DATASEG@");
    }

    else if (cmd == "qSymbol::") {
        if (m_verbose)
            logMessage(msgGdbPacket(QLatin1String("notify can handle symbol lookup")));
        // Notify the target that GDB is prepared to serve symbol lookup requests.
        sendGdbServerAck();
        if (1)
            sendGdbServerMessage("OK", "no further symbols needed");
        else
            sendGdbServerMessage("qSymbol:" + QByteArray("_Z7E32Mainv").toHex(),
                "ask for more");
    }

    else if (cmd.startsWith("qXfer:features:read:target.xml:")) {
        //  $qXfer:features:read:target.xml:0,7ca#46...Ack
        sendGdbServerAck();
        //sendGdbServerMessage("l<target><architecture>symbianelf</architecture></target>");
        sendGdbServerMessage("l<target><architecture>arm</architecture></target>");
        //sendGdbServerMessage("l<target><architecture>arm-none-symbianelf</architecture></target>");
    }

    else if (cmd == "qfThreadInfo") {
        // That's the _first_ query package.
        sendGdbServerAck();
        if (!m_session.threads.isEmpty()) {
            QByteArray response = "m";
            // FIXME: Limit packet length by using qsThreadInfo packages?
            qDebug()  << "CURRENT THREAD: " << m_session.tid;
            response += hexNumber(m_session.tid);
            sendGdbServerMessage(response, "thread information transferred");
        } else {
            sendGdbServerMessage("l", "thread information transfer finished");
        }
    }

    else if (cmd == "qsThreadInfo") {
        // That's a following query package
        sendGdbServerAck();
        sendGdbServerMessage("l", "thread information transfer finished");
    }

    else if (cmd.startsWith("qXfer:libraries:read")) {
        //qDebug() << "COMMAND: " << cmd;
        sendGdbServerAck();
        QByteArray response = "l<library-list>";
        for (int i = 0; i != m_session.libraries.size(); ++i) {
            const Library &lib = m_session.libraries.at(i);
            response += "<library name=\"" + lib.name + "\">";
            //response += "<segment address=\"0x" + hexNumber(lib.codeseg) + "\"/>";
            response += "<section address=\"0x" + hexNumber(lib.codeseg) + "\"/>";
            response += "<section address=\"0x" + hexNumber(lib.dataseg) + "\"/>";
            response += "<section address=\"0x" + hexNumber(lib.dataseg) + "\"/>";
            response += "</library>";
        }
        response += "</library-list>";
        sendGdbServerMessage(response, "library information transferred");
    }

    else if (cmd == "QStartNoAckMode") {
        //$qSupported#37
        logMessage("Handling 'QStartNoAckMode'");
        sendGdbServerAck();
        sendGdbServerMessage("OK", "ack no-ack mode");
        m_gdbAckMode = false;
    }

    else if (cmd.startsWith("QPassSignals")) {
        // list of signals to pass directly to inferior
        // $QPassSignals:e;10;14;17;1a;1b;1c;21;24;25;4c;#8f
        // happens only if "QPassSignals+;" is qSupported
        sendGdbServerAck();
        // FIXME: use the parameters
        sendGdbServerMessage("OK", "passing signals accepted");
    }

    else if (cmd == "s" || cmd.startsWith("vCont;s")) {
        logMessage(msgGdbPacket(QLatin1String("Step range")));
        logMessage("  from " + hexxNumber(m_snapshot.registers[RegisterPC]));
        sendGdbServerAck();
        //m_snapshot.reset();
        m_running = true;
        QByteArray ba = trkStepRangeMessage(0x01);  // options "step into"
        sendTrkMessage(0x19, TrkCB(handleStepInto), ba, "Step range");
    }

    else if (cmd.startsWith('T')) {
        // FIXME: check whether thread is alive
        sendGdbServerAck();
        sendGdbServerMessage("OK"); // pretend all is well
        //sendGdbServerMessage("E nn");
    }

    else if (cmd == "vCont?") {
        // actions supported by the vCont packet
        sendGdbServerAck();
        //sendGdbServerMessage("OK"); // we don't support vCont.
        sendGdbServerMessage("vCont;c;C;s;S");
    }

    else if (cmd == "vCont;c") {
        // vCont[;action[:thread-id]]...'
        sendGdbServerAck();
        //m_snapshot.reset();
        m_running = true;
        sendTrkMessage(0x18, TrkCallback(), trkContinueMessage(), "CONTINUE");
    }

    else if (cmd.startsWith("Z0,") || cmd.startsWith("Z1,")) {
        // Insert breakpoint
        sendGdbServerAck();
        logMessage(msgGdbPacket(QLatin1String("Insert breakpoint")));
        // $Z0,786a4ccc,4#99
        const int pos = cmd.lastIndexOf(',');
        bool ok1 = false;
        bool ok2 = false;
        const uint addr = cmd.mid(3, pos - 3).toUInt(&ok1, 16);
        const uint len = cmd.mid(pos + 1).toUInt(&ok2, 16);
        if (!ok1) {
            logMessage("MISPARSED ADDRESS FROM " + cmd +
                " (" + cmd.mid(3, pos - 3) + ")");
        } else if (!ok2) {
            logMessage("MISPARSED BREAKPOINT SIZE FROM " + cmd);
        } else {
            //qDebug() << "ADDR: " << hexNumber(addr) << " LEN: " << len;
            logMessage(_("Inserting breakpoint at 0x%1, %2")
                .arg(addr, 0, 16).arg(len));
            const QByteArray ba = trkBreakpointMessage(addr, len, len == 4);
            sendTrkMessage(0x1B, TrkCB(handleAndReportSetBreakpoint), ba, addr);
        }
    }

    else if (cmd.startsWith("z0,") || cmd.startsWith("z1,")) {
        // Remove breakpoint
        sendGdbServerAck();
        logMessage(msgGdbPacket(QLatin1String("Remove breakpoint")));
        // $z0,786a4ccc,4#99
        const int pos = cmd.lastIndexOf(',');
        bool ok = false;
        const uint addr = cmd.mid(3, pos - 3).toUInt(&ok, 16);
        const uint len = cmd.mid(pos + 1).toUInt(&ok, 16);
        const uint bp = m_session.addressToBP[addr];
        if (bp == 0) {
            logMessage(_("NO RECORDED BP AT 0x%1, %2")
                .arg(addr, 0, 16).arg(len));
            sendGdbServerMessage("E00");
        } else {
            m_session.addressToBP.remove(addr);
            QByteArray ba;
            appendInt(&ba, bp);
            sendTrkMessage(0x1C, TrkCB(handleClearBreakpoint), ba, addr);
        }
    }

    else if (cmd.startsWith("qPart:") || cmd.startsWith("qXfer:"))  {
        QByteArray data = cmd.mid(1 + cmd.indexOf(':'));
        // "qPart:auxv:read::0,147": Read OS auxiliary data (see info aux)
        bool handled = false;
        if (data.startsWith("auxv:read::")) {
            const int offsetPos = data.lastIndexOf(':') + 1;
            const int commaPos = data.lastIndexOf(',');
            if (commaPos != -1) {                
                bool ok1 = false, ok2 = false;
                const int offset = data.mid(offsetPos,  commaPos - offsetPos)
                    .toUInt(&ok1, 16);
                const int length = data.mid(commaPos + 1).toUInt(&ok2, 16);
                if (ok1 && ok2) {
                    const QString msg = _("Read of OS auxiliary "
                        "vector (%1, %2) not implemented.").arg(offset).arg(length);
                    logMessage(msgGdbPacket(msg));
                    sendGdbServerMessage("E20", msg.toLatin1());
                    handled = true;
                }
            }
        } // auxv read

        if (!handled) {
            const QString msg = QLatin1String("FIXME unknown 'XFER'-request: ")
                + QString::fromAscii(cmd);
            logMessage(msgGdbPacket(msg));
            sendGdbServerMessage("E20", msg.toLatin1());
        }
    } // qPart/qXfer
    else {
        logMessage(msgGdbPacket(QLatin1String("FIXME unknown: ")
            + QString::fromAscii(cmd)));
    }
}

void TrkGdbAdapter::sendTrkMessage(byte code, TrkCallback callback,
    const QByteArray &data, const QVariant &cookie)
{
    m_trkDevice->sendTrkMessage(code, callback, data, cookie);
}

void TrkGdbAdapter::sendTrkAck(byte token)
{
    //logMessage(QString("SENDING ACKNOWLEDGEMENT FOR TOKEN %1").arg(int(token)));
    m_trkDevice->sendTrkAck(token);
}

void TrkGdbAdapter::handleTrkError(const QString &msg)
{
    logMessage("## TRK ERROR: " + msg);
}

void TrkGdbAdapter::handleTrkResult(const TrkResult &result)
{
    if (result.isDebugOutput) {
        // It looks like those messages _must not_ be acknowledged.
        // If we do so, TRK will complain about wrong sequencing.
        //sendTrkAck(result.token);
        logMessage(QLatin1String("APPLICATION OUTPUT: ") +
            QString::fromAscii(result.data));
        sendGdbServerMessage("O" + result.data.toHex());
        return;
    }
    //logMessage("READ TRK " + result.toString());
    QByteArray prefix = "READ BUF:                                       ";
    QByteArray str = result.toString().toUtf8();
    switch (result.code) {
        case 0x80: // ACK
            break;
        case 0xff: { // NAK. This mostly means transmission error, not command failed.
            QString logMsg;
            QTextStream(&logMsg) << prefix << "NAK: for token=" << result.token
                << " ERROR: " << errorMessage(result.data.at(0)) << ' ' << str;
            logMessage(logMsg);
            break;
        }
        case TrkNotifyStopped: {  // 0x90 Notified Stopped
            // 90 01   78 6a 40 40   00 00 07 23   00 00 07 24  00 00
            debugMessage(_("RESET SNAPSHOT (NOTIFY STOPPED)"));
            m_snapshot.reset();
            QString reason;
            uint addr;
            uint pid;
            uint tid;
            trk::Launcher::parseNotifyStopped(result.data, &pid, &tid, &addr, &reason);
            const QString msg = trk::Launcher::msgStopped(pid, tid, addr, reason);
            logMessage(prefix + msg);
            m_engine->manager()->showDebuggerOutput(LogMisc, msg);
            sendTrkAck(result.token);
            if (addr) {
                // Todo: Do not send off GdbMessages if a synced gdb
                // query is pending, queue instead
                if (m_running) {
                    m_running = false;
                }
            } else {
                logMessage(QLatin1String("Ignoring stop at 0"));
            }

            #if 1
            // We almost always need register values, so get them
            // now before informing gdb about the stop.s
            //qDebug() << "Auto-fetching registers";
            sendTrkMessage(0x12,
                TrkCB(handleAndReportReadRegistersAfterStop),
                trkReadRegistersMessage());
            #else
            // As a source-line step typically consists of
            // several instruction steps, better avoid the multiple
            // roundtrips through TRK in favour of an additional
            // roundtrip through gdb. But gdb will ask for all registers.
            //sendGdbServerMessage("S05", "Target stopped");
            // -- or --
            QByteArray ba = "T05";
            appendRegister(&ba, RegisterPSGdb, addr);
            sendGdbServerMessage(ba, "Registers");
            #endif
            break;
        }
        case TrkNotifyException: { // 0x91 Notify Exception (obsolete)
            debugMessage(_("RESET SNAPSHOT (NOTIFY EXCEPTION)"));
            m_snapshot.reset();
            logMessage(prefix + "NOTE: EXCEPTION  " + str);
            sendTrkAck(result.token);
            break;
        }
        case 0x92: { //
            debugMessage(_("RESET SNAPSHOT (NOTIFY INTERNAL ERROR)"));
            m_snapshot.reset();
            logMessage(prefix + "NOTE: INTERNAL ERROR: " + str);
            sendTrkAck(result.token);
            break;
        }

        // target->host OS notification
        case 0xa0: { // Notify Created
<<<<<<< HEAD
            // Sending this ACK does not seem to make a difference. Why?
            //sendTrkAck(result.token);
            debugMessage(_("RESET SNAPSHOT (NOTIFY CREATED)"));
=======
            debugMessage(_("RESET SNAPSHOT (NOTIFY CREATED)"));
            // Sending this ACK does not seem to make a difference. Why?
            //sendTrkAck(result.token);
>>>>>>> 07da7ccf
            m_snapshot.reset();
            const char *data = result.data.data();
            const byte error = result.data.at(0);
            // type: 1 byte; for dll item, this value is 2.
            const byte type = result.data.at(1);
            const uint pid = extractInt(data + 2);
            const uint tid = extractInt(data + 6);
            const uint codeseg = extractInt(data + 10);
            const uint dataseg = extractInt(data + 14);
            const uint len = extractShort(data + 18);
            const QByteArray name = result.data.mid(20, len); // library name
            m_session.modules += QString::fromAscii(name);
            QString logMsg;
            QTextStream str(&logMsg);
            str << prefix << " NOTE: LIBRARY LOAD: token=" << result.token;
            if (error)
                str << " ERROR: " << int(error);
            str << " TYPE: " << int(type) << " PID: " << pid << " TID:   " <<  tid;
            str << " CODE: " << hexxNumber(codeseg);
            str << " DATA: " << hexxNumber(dataseg);
            str << " NAME: '" << name << '\'';
            Library lib;
            lib.name = name;
            lib.codeseg = codeseg;
            lib.dataseg = dataseg;
            m_session.libraries.append(lib);
            logMessage(logMsg);
            // This lets gdb trigger a register update etc.
            // With CS gdb 6.4 we get a non-standard $qfDllInfo#7f+ request
            // afterwards, so don't use it for now.
            //sendGdbServerMessage("T05library:;");
/*
            // Causes too much "stopped" (by SIGTRAP) messages that need
            // to be answered by "continue". Auto-continuing each SIGTRAP
            // is not possible as this is also the real message for a user
            // initiated interrupt.
            sendGdbServerMessage("T05load:Name=" + lib.name.toHex()
                + ",TextSeg=" + hexNumber(lib.codeseg)
                + ",DataSeg=" + hexNumber(lib.dataseg) + ';');
*/
            sendTrkMessage(0x18, TrkCallback(), trkContinueMessage(), "CONTINUE");
            break;
        }
        case 0xa1: { // NotifyDeleted
            const ushort itemType = extractByte(result.data.data() + 1);
            const ushort len = result.data.size() > 12
                ? extractShort(result.data.data() + 10) : ushort(0);
            const QString name = len
                ? QString::fromAscii(result.data.mid(12, len)) : QString();
            if (!name.isEmpty())
                m_session.modules.removeAll(name);
            logMessage(_("%1 %2 UNLOAD: %3")
                .arg(QString::fromAscii(prefix))
                .arg(itemType ? QLatin1String("LIB") : QLatin1String("PROCESS"))
                .arg(name));
            sendTrkAck(result.token);
            if (itemType == 0) {
                sendGdbServerMessage("W00", "Process exited");
                //sendTrkMessage(0x02, TrkCB(handleDisconnect));
            }
            break;
        }
        case 0xa2: { // NotifyProcessorStarted
            logMessage(prefix + "NOTE: PROCESSOR STARTED: " + str);
            sendTrkAck(result.token);
            break;
        }
        case 0xa6: { // NotifyProcessorStandby
            logMessage(prefix + "NOTE: PROCESSOR STANDBY: " + str);
            sendTrkAck(result.token);
            break;
        }
        case 0xa7: { // NotifyProcessorReset
            logMessage(prefix + "NOTE: PROCESSOR RESET: " + str);
            sendTrkAck(result.token);
            break;
        }
        default: {
            logMessage(prefix + "INVALID: " + str);
            break;
        }
    }
}

void TrkGdbAdapter::handleCpuType(const TrkResult &result)
{
    //---TRK------------------------------------------------------
    //  Command: 0x80 Acknowledge
    //    Error: 0x00
    // [80 03 00  04 00 00 04 00 00 00]
    m_session.cpuMajor = result.data[1];
    m_session.cpuMinor = result.data[2];
    m_session.bigEndian = result.data[3];
    m_session.defaultTypeSize = result.data[4];
    m_session.fpTypeSize = result.data[5];
    m_session.extended1TypeSize = result.data[6];
    //m_session.extended2TypeSize = result.data[6];
    QString logMsg;
    QTextStream(&logMsg) << "HANDLE CPU TYPE: CPU=" << m_session.cpuMajor << '.'
        << m_session.cpuMinor << " bigEndian=" << m_session.bigEndian
        << " defaultTypeSize=" << m_session.defaultTypeSize
        << " fpTypeSize=" << m_session.fpTypeSize
        << " extended1TypeSize=" <<  m_session.extended1TypeSize;
    logMessage(logMsg);
}

void TrkGdbAdapter::handleDeleteProcess(const TrkResult &result)
{
    Q_UNUSED(result);
    logMessage("Inferior process killed");
    //sendTrkMessage(0x01, TrkCB(handleDeleteProcess2)); // Ping
    sendTrkMessage(0x02, TrkCB(handleDeleteProcess2)); // Disconnect
}

void TrkGdbAdapter::handleDeleteProcess2(const TrkResult &result)
{
    Q_UNUSED(result);
    logMessage("App TRK disconnected");
    sendGdbServerAck();
    sendGdbServerMessage("", "process killed");
}

void TrkGdbAdapter::handleReadRegisters(const TrkResult &result)
{
    logMessage("       REGISTER RESULT: " + result.toString());
    // [80 0B 00   00 00 00 00   C9 24 FF BC   00 00 00 00   00
    //  60 00 00   00 00 00 00   78 67 79 70   00 00 00 00   00...]
    if (result.errorCode()) {
        logMessage("ERROR: " + result.errorString());
        return;
    }
    const char *data = result.data.data() + 1; // Skip ok byte
    for (int i = 0; i < RegisterCount; ++i)
        m_snapshot.registers[i] = extractInt(data + 4 * i);
    m_snapshot.registerValid = true;
} 

void TrkGdbAdapter::handleWriteRegister(const TrkResult &result)
{
    logMessage("       RESULT: " + result.toString() + result.cookie.toString());
    if (result.errorCode()) {
        logMessage("ERROR: " + result.errorString());
        sendGdbServerMessage("E01");
        return;
    }
    sendGdbServerMessage("OK");
} 

void TrkGdbAdapter::reportRegisters()
{
    QByteArray ba;
    for (int i = 0; i < 16; ++i) {
        const uint reg = swapEndian(m_snapshot.registers[i]);
        ba += hexNumber(reg, 8);
    }
    QByteArray logMsg = "REGISTER CONTENTS: ";
    if (m_verbose > 1) {
        for (int i = 0; i < RegisterCount; ++i) {
            logMsg += dumpRegister(i, m_snapshot.registers[i]);
            logMsg += ' ';
        }
    }
    sendGdbServerMessage(ba, logMsg);
}

void TrkGdbAdapter::handleAndReportReadRegisters(const TrkResult &result)
{
    handleReadRegisters(result);
    reportRegisters();
}

void TrkGdbAdapter::handleAndReportReadRegister(const TrkResult &result)
{
    handleReadRegisters(result);
    uint registerNumber = result.cookie.toUInt();
    QByteArray logMsg = "Read Register";
    if (registerNumber == RegisterPSGdb) {
        QByteArray ba;
        appendInt(&ba, m_snapshot.registers[RegisterPSTrk], LittleEndian);
        logMsg += dumpRegister(registerNumber, m_snapshot.registers[RegisterPSTrk]);
        sendGdbServerMessage(ba.toHex(), logMsg);
    } else if (registerNumber < 16) {
        QByteArray ba;
        appendInt(&ba, m_snapshot.registers[registerNumber], LittleEndian);
        logMsg += dumpRegister(registerNumber, m_snapshot.registers[registerNumber]);
        sendGdbServerMessage(ba.toHex(), logMsg);
    } else {
        sendGdbServerMessage("0000", "read single unknown register #"
            + QByteArray::number(registerNumber));
        //sendGdbServerMessage("E01", "read single unknown register");
    }
}

void TrkGdbAdapter::handleAndReportReadRegistersAfterStop(const TrkResult &result)
{
    handleReadRegisters(result);
    QByteArray ba = "T05";
    for (int i = 0; i < 16; ++i)
        appendRegister(&ba, i, m_snapshot.registers[i]);
    // FIXME: those are not understood by gdb 6.4
    //for (int i = 16; i < 25; ++i)
    //    appendRegister(&ba, i, 0x0);
    appendRegister(&ba, RegisterPSGdb, m_snapshot.registers[RegisterPSTrk]);
    //qDebug() << "TrkGdbAdapter::handleAndReportReadRegistersAfterStop" << ba;
    sendGdbServerMessage(ba, "Registers");
}

static QString msgMemoryReadError(int code, uint addr, uint len = 0)
{
    const QString lenS = len ? QString::number(len) : QLatin1String("<unknown>");
    return _("Memory read error %1 at: 0x%2 %3")
        .arg(code).arg(addr, 0 ,16).arg(lenS);
}

// Format log message for memory access with some smartness about registers
QByteArray TrkGdbAdapter::memoryReadLogMessage(uint addr, const QByteArray &ba) const
{
    QByteArray logMsg = "memory contents";
    if (m_verbose > 1) {
        logMsg += " addr: " + hexxNumber(addr);
        // indicate dereferencing of registers
        if (ba.size() == 4) {
            if (addr == m_snapshot.registers[RegisterPC]) {
                logMsg += "[PC]";
            } else if (addr == m_snapshot.registers[RegisterPSTrk]) {
                logMsg += "[PSTrk]";
            } else if (addr == m_snapshot.registers[RegisterSP]) {
                logMsg += "[SP]";
            } else if (addr == m_snapshot.registers[RegisterLR]) {
                logMsg += "[LR]";
            } else if (addr > m_snapshot.registers[RegisterSP] &&
                    (addr - m_snapshot.registers[RegisterSP]) < 10240) {
                logMsg += "[SP+"; // Stack area ...stack seems to be top-down
                logMsg += QByteArray::number(addr - m_snapshot.registers[RegisterSP]);
                logMsg += ']';
            }
        }
        logMsg += " length ";
        logMsg += QByteArray::number(ba.size());
        logMsg += " :";
        logMsg += stringFromArray(ba, 16).toAscii();
    }
    return logMsg;
}

void TrkGdbAdapter::handleReadMemoryBuffered(const TrkResult &result)
{
    if (extractShort(result.data.data() + 1) + 3 != result.data.size())
        logMessage("\n BAD MEMORY RESULT: " + result.data.toHex() + "\n");
    const MemoryRange range = result.cookie.value<MemoryRange>();
    if (const int errorCode = result.errorCode()) {
        logMessage(_("TEMPORARY: ") + msgMemoryReadError(errorCode, range.from));
        logMessage(_("RETRYING UNBUFFERED"));
        // FIXME: This does not handle large requests properly.
        sendTrkMessage(0x10, TrkCB(handleReadMemoryUnbuffered),
            trkReadMemoryMessage(range), QVariant::fromValue(range));
        return;
    }
    const QByteArray ba = result.data.mid(3);
    m_snapshot.insertMemory(range, ba);
    tryAnswerGdbMemoryRequest(true);
}

void TrkGdbAdapter::handleReadMemoryUnbuffered(const TrkResult &result)
{
    if (extractShort(result.data.data() + 1) + 3 != result.data.size())
        logMessage("\n BAD MEMORY RESULT: " + result.data.toHex() + "\n");
    const MemoryRange range = result.cookie.value<MemoryRange>();
    if (const int errorCode = result.errorCode()) {
        logMessage(_("TEMPORARY: ") + msgMemoryReadError(errorCode, range.from));
        logMessage(_("RETRYING UNBUFFERED"));
#if 1
        const QByteArray ba = "E20";
        sendGdbServerMessage(ba, msgMemoryReadError(32, range.from).toLatin1());
#else
        // emit bogus data to make Python happy
        MemoryRange wanted = m_snapshot.wantedMemory;
        qDebug() << "SENDING BOGUS DATA FOR " << wanted;
        m_snapshot.insertMemory(wanted, QByteArray(wanted.size(), 0xa5));
        tryAnswerGdbMemoryRequest(false);
#endif
        return;
    }
    const QByteArray ba = result.data.mid(3);
    m_snapshot.insertMemory(range, ba);
    tryAnswerGdbMemoryRequest(false);
}

void TrkGdbAdapter::tryAnswerGdbMemoryRequest(bool buffered)
{
    //logMessage("TRYING TO ANSWERING MEMORY REQUEST ");

    MemoryRange wanted = m_snapshot.wantedMemory;
    MemoryRange needed = m_snapshot.wantedMemory;
    MEMORY_DEBUG("WANTED: " << wanted);
    Snapshot::Memory::const_iterator it = m_snapshot.memory.begin();
    Snapshot::Memory::const_iterator et = m_snapshot.memory.end();
    for ( ; it != et; ++it) {
        MEMORY_DEBUG("   NEEDED STEP: " << needed);
        needed -= it.key(); 
    }
    MEMORY_DEBUG("NEEDED FINAL: " << needed);

    if (needed.to == 0) {
        // FIXME: need to combine chunks first.

        // All fine. Send package to gdb.
        it = m_snapshot.memory.begin();
        et = m_snapshot.memory.end();
        for ( ; it != et; ++it) {
            if (it.key().from <= wanted.from && wanted.to <= it.key().to) {
                int offset = wanted.from - it.key().from;
                int len = wanted.to - wanted.from;
                QByteArray ba = it.value().mid(offset, len);
                sendGdbServerMessage(ba.toHex(), memoryReadLogMessage(wanted.from, ba));
                return;
            }
        }
        // Happens when chunks are not comnbined
        QTC_ASSERT(false, /**/);
        debugMessage("CHUNKS NOT COMBINED");
        #ifdef MEMORY_DEBUG
        qDebug() << "CHUNKS NOT COMBINED";
        it = m_snapshot.memory.begin();
        et = m_snapshot.memory.end();
        for ( ; it != et; ++it)
<<<<<<< HEAD
            qDebug() << hexNumber(it.key().from) << hexNumber(it.key().to);
=======
            qDebug() << it.key().from << it.key().to;
>>>>>>> 07da7ccf
        qDebug() << "WANTED" << wanted.from << wanted.to;
        #endif
        sendGdbServerMessage("E22", "");
        return;
    }

    MEMORY_DEBUG("NEEDED AND UNSATISFIED: " << needed);
    if (buffered) {
        uint blockaddr = (needed.from / MemoryChunkSize) * MemoryChunkSize;
        logMessage(_("Requesting buffered memory %1 bytes from 0x%2")
            .arg(MemoryChunkSize).arg(blockaddr, 0, 16));
        MemoryRange range(blockaddr, blockaddr + MemoryChunkSize);
        MEMORY_DEBUG("   FETCH MEMORY : " << range);
        sendTrkMessage(0x10, TrkCB(handleReadMemoryBuffered),
            trkReadMemoryMessage(range),
            QVariant::fromValue(range));
    } else { // Unbuffered, direct requests
        int len = needed.to - needed.from;
        logMessage(_("Requesting unbuffered memory %1 bytes from 0x%2")
            .arg(len).arg(needed.from, 0, 16));
        sendTrkMessage(0x10, TrkCB(handleReadMemoryUnbuffered),
            trkReadMemoryMessage(needed),
            QVariant::fromValue(needed));
        MEMORY_DEBUG("   FETCH MEMORY : " << needed);
    }
}

/*
void TrkGdbAdapter::reportReadMemoryBuffered(const TrkResult &result)
{
    const MemoryRange range = result.cookie.value<MemoryRange>();
    // Gdb accepts less memory according to documentation.
    // Send E on complete failure.
    QByteArray ba;
    uint blockaddr = (range.from / MemoryChunkSize) * MemoryChunkSize;
    for (; blockaddr < addr + len; blockaddr += MemoryChunkSize) {
        const Snapshot::Memory::const_iterator it = m_snapshot.memory.constFind(blockaddr);
        if (it == m_snapshot.memory.constEnd())
            break;
        ba.append(it.value());
    }
    const int previousChunkOverlap = addr % MemoryChunkSize;
    if (previousChunkOverlap != 0 && ba.size() > previousChunkOverlap)
        ba.remove(0, previousChunkOverlap);
    if (ba.size() > int(len))
        ba.truncate(len);

    if (ba.isEmpty()) {
        ba = "E20";
        sendGdbServerMessage(ba, msgMemoryReadError(32, addr, len).toLatin1());
    } else {
        sendGdbServerMessage(ba.toHex(), memoryReadLogMessage(addr, len, ba));
    }
}
*/

void TrkGdbAdapter::handleStepInto(const TrkResult &result)
{
<<<<<<< HEAD
=======
    debugMessage(_("RESET SNAPSHOT"));
    m_snapshot.reset();
>>>>>>> 07da7ccf
    if (result.errorCode()) {
        logMessage("ERROR: " + result.errorString() + " in handleStepInto");

        // Try fallback with Step Over.
        debugMessage("FALLBACK TO 'STEP OVER'");
        QByteArray ba = trkStepRangeMessage(0x11);  // options "step over"
        sendTrkMessage(0x19, TrkCB(handleStepInto2), ba, "Step range");

        // Doing nothing as below does not work as gdb seems to insist on
        // making some progress through a 'step'.
        //sendTrkMessage(0x12,
        //    TrkCB(handleAndReportReadRegistersAfterStop),
        //    trkReadRegistersMessage());
        return;
    }
    // The gdb server response is triggered later by the Stop Reply packet
    logMessage("STEP INTO FINISHED ");
}

void TrkGdbAdapter::handleStepInto2(const TrkResult &result)
{
    if (result.errorCode()) {
        logMessage("ERROR: " + result.errorString() + " in handleStepInto2");

        // Try fallback with Continue.
        debugMessage("FALLBACK TO 'CONTINUE'");
        sendTrkMessage(0x18, TrkCallback(), trkContinueMessage(), "CONTINUE");
        //sendGdbServerMessage("S05", "Stepping finished");

        // Doing nothing as below does not work as gdb seems to insist on
        // making some progress through a 'next'.
        // sendTrkMessage(0x12,
        //     TrkCB(handleAndReportReadRegistersAfterStop),
        //     trkReadRegistersMessage());
        return;
    }
    logMessage("STEP INTO FINISHED (FALLBACK)");
}

void TrkGdbAdapter::handleStepOver(const TrkResult &result)
{
<<<<<<< HEAD
=======
    debugMessage(_("RESET SNAPSHOT"));
    m_snapshot.reset();
>>>>>>> 07da7ccf
    if (result.errorCode()) {
        logMessage("ERROR: " + result.errorString() + "in handleStepOver");
        // Try fallback with Step Into
        QByteArray ba = trkStepRangeMessage(0x01);  // options "step into"
        sendTrkMessage(0x19, TrkCB(handleStepOver), ba, "Step range");
        return;
    }
    logMessage("STEP OVER FINISHED ");
}

void TrkGdbAdapter::handleStepOver2(const TrkResult &result)
{
    if (result.errorCode()) {
        logMessage("ERROR: " + result.errorString() + "in handleStepOver2");
        // Try fallback with Continue
        sendTrkMessage(0x18, TrkCallback(), trkContinueMessage(), "CONTINUE");
        //sendGdbServerMessage("S05", "Stepping finished");
        return;
    }
    logMessage("STEP OVER FINISHED (FALLBACK)");
}

void TrkGdbAdapter::handleAndReportSetBreakpoint(const TrkResult &result)
{
    //---TRK------------------------------------------------------
    //  Command: 0x80 Acknowledge
    //    Error: 0x00
    // [80 09 00 00 00 00 0A]
    if (result.errorCode()) {
        logMessage("ERROR WHEN SETTING BREAKPOINT: " + result.errorString());
        sendGdbServerMessage("E21");
        return;
    }
    uint bpnr = extractInt(result.data.data() + 1);
    uint addr = result.cookie.toUInt();
    m_session.addressToBP[addr] = bpnr;
    logMessage("SET BREAKPOINT " + hexxNumber(bpnr) + " "
         + stringFromArray(result.data.data()));
    sendGdbServerMessage("OK");
    //sendGdbServerMessage("OK");
}

void TrkGdbAdapter::handleClearBreakpoint(const TrkResult &result)
{
    logMessage("CLEAR BREAKPOINT ");
    if (result.errorCode()) {
        logMessage("ERROR: " + result.errorString());
        //return;
    } 
    sendGdbServerMessage("OK");
}

void TrkGdbAdapter::handleSignalContinue(const TrkResult &result)
{
<<<<<<< HEAD
    uint signalNumber = result.cookie.toUInt();
=======
    int signalNumber = result.cookie.toUInt();
>>>>>>> 07da7ccf
    logMessage("   HANDLE SIGNAL CONTINUE: " + stringFromArray(result.data));
    logMessage("NUMBER" + QString::number(signalNumber));
    sendGdbServerMessage("O" + QByteArray("Console output").toHex());
    sendGdbServerMessage("W81"); // "Process exited with result 1
}

void TrkGdbAdapter::handleSupportMask(const TrkResult &result)
{
    const char *data = result.data.data();
    QByteArray str;
    for (int i = 0; i < 32; ++i) {
        //str.append("  [" + formatByte(data[i]) + "]: ");
        for (int j = 0; j < 8; ++j)
        if (data[i] & (1 << j))
            str.append(QByteArray::number(i * 8 + j, 16));
    }
    logMessage("SUPPORTED: " + str);
 }

void TrkGdbAdapter::handleTrkVersionsStartGdb(const TrkResult &result)
{
    QString logMsg;
    QTextStream str(&logMsg);
    str << "Versions: ";
    if (result.data.size() >= 5) {
        str << "App TRK version " << int(result.data.at(1)) << '.'
            << int(result.data.at(2))
            << ", TRK protocol version " << int(result.data.at(3))
             << '.' << int(result.data.at(4));
    }
    logMessage(logMsg);
    QStringList gdbArgs;
    gdbArgs.append(QLatin1String("--nx")); // Do not read .gdbinit file
    if (!m_engine->startGdb(gdbArgs, m_options->gdb, TrkOptionsPage::settingsId())) {
        cleanup();
        return;
    }
    emit adapterStarted();
}

void TrkGdbAdapter::handleDisconnect(const TrkResult & /*result*/)
{
    logMessage(QLatin1String("App TRK disconnected"));
}

void TrkGdbAdapter::readMemory(uint addr, uint len, bool buffered)
{
    Q_ASSERT(len < (2 << 16));

    // We try to get medium-sized chunks of data from the device
    if (m_verbose > 2)
        logMessage(_("readMemory %1 bytes from 0x%2 blocksize=%3")
            .arg(len).arg(addr, 0, 16).arg(MemoryChunkSize));

    m_snapshot.wantedMemory = MemoryRange(addr, addr + len);
    tryAnswerGdbMemoryRequest(buffered);

}

void TrkGdbAdapter::interruptInferior()
{
    sendTrkMessage(0x1a, TrkCallback(), trkInterruptMessage(), "Interrupting...");
}

void TrkGdbAdapter::startAdapter()
{
    // Retrieve parameters
    const DebuggerStartParameters &parameters = startParameters();
    m_overrideTrkDevice = parameters.remoteChannel;
    m_overrideTrkDeviceType = parameters.remoteChannelType;
    m_remoteExecutable = parameters.executable;
    m_remoteArguments = parameters.processArgs;
    m_symbolFile = parameters.symbolFileName;
    // FIXME: testing hack, remove!
    if (parameters.processArgs.size() == 3 && parameters.processArgs.at(0) == _("@sym@")) {
        m_remoteExecutable = parameters.processArgs.at(1);
        m_symbolFile = parameters.processArgs.at(2);
        m_remoteArguments.clear();
    }
    // Unixish gdbs accept only forward slashes
    m_symbolFile.replace(QLatin1Char('\\'), QLatin1Char('/'));
    // Start
    QTC_ASSERT(state() == EngineStarting, qDebug() << state());
    setState(AdapterStarting);
    debugMessage(_("TRYING TO START ADAPTER"));
    logMessage(QLatin1String("### Starting TrkGdbAdapter"));
    m_trkDevice->setSerialFrame(effectiveTrkDeviceType() != TrkOptions::BlueTooth);
    // Prompt the user to start communication
    QString message;        
    const trk::PromptStartCommunicationResult src =
            S60DebuggerBluetoothStarter::startCommunication(m_trkDevice,
                                                            effectiveTrkDevice(),
                                                            effectiveTrkDeviceType(),
                                                            0, &message);
    switch (src) {
    case trk::PromptStartCommunicationConnected:
        break;
    case trk::PromptStartCommunicationCanceled:
        emit adapterStartFailed(message, QString());
        return;
    case trk::PromptStartCommunicationError:
        emit adapterStartFailed(message, TrkOptionsPage::settingsId());
        return;
    }

    QTC_ASSERT(m_gdbServer == 0, delete m_gdbServer);
    QTC_ASSERT(m_gdbConnection == 0, m_gdbConnection = 0);
    m_gdbServer = new QTcpServer(this);

    if (!m_gdbServer->listen(QHostAddress(gdbServerIP()), gdbServerPort())) {
        QString msg = QString("Unable to start the gdb server at %1: %2.")
            .arg(m_gdbServerName).arg(m_gdbServer->errorString());
        logMessage(msg);
        emit adapterStartFailed(msg, TrkOptionsPage::settingsId());
        return;
    }

    logMessage(QString("Gdb server running on %1.\nLittle endian assumed.")
        .arg(m_gdbServerName));

    connect(m_gdbServer, SIGNAL(newConnection()),
        this, SLOT(handleGdbConnection()));

    m_trkDevice->sendTrkInitialPing();
    sendTrkMessage(0x02); // Disconnect, as trk might be still connected
    sendTrkMessage(0x01); // Connect
    sendTrkMessage(0x05, TrkCB(handleSupportMask));
    sendTrkMessage(0x06, TrkCB(handleCpuType));
    sendTrkMessage(0x04, TrkCB(handleTrkVersionsStartGdb)); // Versions
}

void TrkGdbAdapter::startInferior()
{
    QTC_ASSERT(state() == InferiorStarting, qDebug() << state());
    sendTrkMessage(0x40, TrkCB(handleCreateProcess),
                   trk::Launcher::startProcessMessage(m_remoteExecutable, m_remoteArguments));
}

void TrkGdbAdapter::handleCreateProcess(const TrkResult &result)
{
    QTC_ASSERT(state() == InferiorStarting, qDebug() << state());
    //  40 00 00]
    //logMessage("       RESULT: " + result.toString());
    // [80 08 00   00 00 01 B5   00 00 01 B6   78 67 40 00   00 40 00 00]
    if (result.errorCode()) {
        logMessage("ERROR: " + result.errorString());
        QString msg = _("Cannot start executable \"%1\" on the device:\n%2")
            .arg(m_remoteExecutable).arg(result.errorString());
        // Delay cleanup as not to close a trk device from its read handler,
        // which blocks.
        emitDelayedInferiorStartFailed(msg);
        return;
    }
    const char *data = result.data.data();
    m_session.pid = extractInt(data + 1);
    m_session.tid = extractInt(data + 5);
    m_session.codeseg = extractInt(data + 9);
    m_session.dataseg = extractInt(data + 13);
    const QString startMsg =
        tr("Process started, PID: 0x%1, thread id: 0x%2, "
           "code segment: 0x%3, data segment: 0x%4.")
             .arg(m_session.pid, 0, 16).arg(m_session.tid, 0, 16)
             .arg(m_session.codeseg, 0, 16).arg(m_session.dataseg, 0, 16);

    logMessage(startMsg);

<<<<<<< HEAD
    const QByteArray symbolFile = m_symbolFile.toLocal8Bit();
    if (symbolFile.isEmpty()) {
=======
    if (m_symbolFile.isEmpty()) {
>>>>>>> 07da7ccf
        logMessage(_("WARNING: No symbol file available."));
    } else {
        // Does not seem to be necessary anymore.
        // FIXME: Startup sequence can be streamlined now as we do not
        // have to wait for the TRK startup to learn the load address.
        //m_engine->postCommand("add-symbol-file \"" + symbolFile + "\" "
        //    + QByteArray::number(m_session.codeseg));
<<<<<<< HEAD
        m_engine->postCommand("symbol-file \"" + symbolFile + "\"");
    }
    m_engine->postCommand("set breakpoint always-inserted on");
    m_engine->postCommand("set trust-readonly-sections"); // No difference?
    m_engine->postCommand("set displaced-stepping on"); // No difference?
    m_engine->postCommand("mem 0x00400000 0x00800000 cache"); 
    m_engine->postCommand("mem 0x78000000 0x88000000 cache ro"); 
    // FIXME: replace with  stack-cache for newer gdb?
    m_engine->postCommand("set remotecache on");  // "info dcache" to check
    m_engine->postCommand("target remote " + gdbServerName().toLatin1(),
=======
        m_engine->postCommand(_("symbol-file \"%1\"").arg(m_symbolFile));
    }
    m_engine->postCommand(_("target remote ") + gdbServerName(),
>>>>>>> 07da7ccf
        CB(handleTargetRemote));
}

void TrkGdbAdapter::handleTargetRemote(const GdbResponse &record)
{
    QTC_ASSERT(state() == InferiorStarting, qDebug() << state());
    if (record.resultClass == GdbResultDone) {
        setState(InferiorStopped);
        emit inferiorPrepared();
    } else {
        QString msg = tr("Connecting to TRK server adapter failed:\n")
            + QString::fromLocal8Bit(record.data.findChild("msg").data());
        emit inferiorStartFailed(msg);
    }
}

void TrkGdbAdapter::startInferiorPhase2()
{
    m_engine->continueInferiorInternal();
}

//
// AbstractGdbAdapter interface implementation
//

void TrkGdbAdapter::write(const QByteArray &data)
{
    // Write magic packets directly to TRK.
    if (data.startsWith("@#")) {
        QByteArray data1 = data.mid(2);
        if (data1.endsWith(char(10)))
            data1.chop(1);
        if (data1.endsWith(char(13)))
            data1.chop(1);
        if (data1.endsWith(' '))
            data1.chop(1);
        bool ok;
        uint addr = data1.toUInt(&ok, 0);
        qDebug() << "Writing: " << quoteUnprintableLatin1(data1) << addr;
        directStep(addr);
        return;
    }
    if (data.startsWith("@$")) {
        QByteArray ba = QByteArray::fromHex(data.mid(2));
        qDebug() << "Writing: " << quoteUnprintableLatin1(ba);
        if (ba.size() >= 1)
            sendTrkMessage(ba.at(0), TrkCB(handleDirectTrk), ba.mid(1));
        return;
    }
    if (data.startsWith("@@")) {
        // Read data
        sendTrkMessage(0x10, TrkCB(handleDirectWrite1),
           trkReadMemoryMessage(m_session.dataseg, 12));
        return;
    }
    m_engine->m_gdbProc.write(data);
}

uint oldPC;
QByteArray oldMem;
uint scratch;

void TrkGdbAdapter::handleDirectWrite1(const TrkResult &response)
{
    scratch = m_session.dataseg + 512;
    logMessage("DIRECT WRITE1: " + response.toString());
    if (const int errorCode = response.errorCode()) {
        logMessage("ERROR: " + response.errorString() + "in handleDirectWrite1");
    } else {
        oldMem = response.data.mid(3);
        oldPC = m_snapshot.registers[RegisterPC];
        logMessage("READ MEM: " + oldMem.toHex());
        //qDebug("READ MEM: " + oldMem.toHex());
        QByteArray ba;
        appendByte(&ba, 0xaa);
        appendByte(&ba, 0xaa);
        appendByte(&ba, 0xaa);
        appendByte(&ba, 0xaa);

#if 0
        // Arm:
        //  0:   e51f4004        ldr     r4, [pc, #-4]   ; 4 <.text+0x4>
        appendByte(&ba, 0x04);
        appendByte(&ba, 0x50);  // R5
        appendByte(&ba, 0x1f);
        appendByte(&ba, 0xe5);
#else
        // Thumb:
        // subs  r0, #16  
        appendByte(&ba, 0x08);
        appendByte(&ba, 0x3b);
        // subs  r0, #16  
        appendByte(&ba, 0x08);
        appendByte(&ba, 0x3b);
        //
        appendByte(&ba, 0x08);
        appendByte(&ba, 0x3b);
        // subs  r0, #16  
        appendByte(&ba, 0x08);
        appendByte(&ba, 0x3b);
#endif

        // Write data
        sendTrkMessage(0x11, TrkCB(handleDirectWrite2),
            trkWriteMemoryMessage(scratch, ba));
    }
}

void TrkGdbAdapter::handleDirectWrite2(const TrkResult &response)
{
    logMessage("DIRECT WRITE2: " + response.toString());
    if (const int errorCode = response.errorCode()) {
        logMessage("ERROR: " + response.errorString() + "in handleDirectWrite1");
    } else {
        // Check
        sendTrkMessage(0x10, TrkCB(handleDirectWrite3),
            trkReadMemoryMessage(scratch, 12));
    }
}

void TrkGdbAdapter::handleDirectWrite3(const TrkResult &response)
{
    logMessage("DIRECT WRITE3: " + response.toString());
    if (const int errorCode = response.errorCode()) {
        logMessage("ERROR: " + response.errorString() + "in handleDirectWrite1");
    } else {
        // Set PC
        sendTrkMessage(0x13, TrkCB(handleDirectWrite4),
            trkWriteRegisterMessage(RegisterPC, scratch + 4));
    }
}

void TrkGdbAdapter::handleDirectWrite4(const TrkResult &response)
{
    m_snapshot.registers[RegisterPC] = scratch + 4;
return;
    logMessage("DIRECT WRITE4: " + response.toString());
    if (const int errorCode = response.errorCode()) {
        logMessage("ERROR: " + response.errorString() + "in handleDirectWrite1");
    } else {
        QByteArray ba1;
        appendByte(&ba1, 0x11); // options "step over"
        appendInt(&ba1, scratch + 4);
        appendInt(&ba1, scratch + 4);
        appendInt(&ba1, m_session.pid);
        appendInt(&ba1, m_session.tid);
        sendTrkMessage(0x19, TrkCB(handleDirectWrite5), ba1);
    }
}

void TrkGdbAdapter::handleDirectWrite5(const TrkResult &response)
{
    logMessage("DIRECT WRITE5: " + response.toString());
    if (const int errorCode = response.errorCode()) {
        logMessage("ERROR: " + response.errorString() + "in handleDirectWrite1");
    } else {
        // Restore PC
        sendTrkMessage(0x13, TrkCB(handleDirectWrite6),
            trkWriteRegisterMessage(RegisterPC, oldPC));
    }
}

void TrkGdbAdapter::handleDirectWrite6(const TrkResult &response)
{
    logMessage("DIRECT WRITE6: " + response.toString());
    if (const int errorCode = response.errorCode()) {
        logMessage("ERROR: " + response.errorString() + "in handleDirectWrite1");
    } else {
        // Restore memory
        sendTrkMessage(0x11, TrkCB(handleDirectWrite7),
            trkWriteMemoryMessage(scratch, oldMem));
    }
}

void TrkGdbAdapter::handleDirectWrite7(const TrkResult &response)
{
    logMessage("DIRECT WRITE7: " + response.toString());
    if (const int errorCode = response.errorCode()) {
        logMessage("ERROR: " + response.errorString() + "in handleDirectWrite1");
    } else {
        // Check
        sendTrkMessage(0x10, TrkCB(handleDirectWrite8),
            trkReadMemoryMessage(scratch, 8));
    }
}

void TrkGdbAdapter::handleDirectWrite8(const TrkResult &response)
{
    logMessage("DIRECT WRITE8: " + response.toString());
    if (const int errorCode = response.errorCode()) {
        logMessage("ERROR: " + response.errorString() + "in handleDirectWrite1");
    } else {
        // Re-read registers
        sendTrkMessage(0x12,
            TrkCB(handleAndReportReadRegistersAfterStop),
            trkReadRegistersMessage());
    }
}

void TrkGdbAdapter::handleDirectWrite9(const TrkResult &response)
{
    logMessage("DIRECT WRITE9: " + response.toString());
}

void TrkGdbAdapter::handleDirectTrk(const TrkResult &result)
{
    logMessage("HANDLE DIRECT TRK: " + stringFromArray(result.data));
}

void TrkGdbAdapter::directStep(uint addr)
{
    // Write PC:
    qDebug() << "ADDR: " << addr;
    oldPC = m_snapshot.registers[RegisterPC];
    m_snapshot.registers[RegisterPC] = addr;
    QByteArray ba = trkWriteRegisterMessage(RegisterPC, addr);
    sendTrkMessage(0x13, TrkCB(handleDirectStep1), ba, "Write PC");
}

void TrkGdbAdapter::handleDirectStep1(const TrkResult &result)
{
    logMessage("HANDLE DIRECT STEP1: " + stringFromArray(result.data));
    QByteArray ba;
    appendByte(&ba, 0x11); // options "step over"
    appendInt(&ba, m_snapshot.registers[RegisterPC]);
    appendInt(&ba, m_snapshot.registers[RegisterPC]);
    appendInt(&ba, m_session.pid);
    appendInt(&ba, m_session.tid);
    sendTrkMessage(0x19, TrkCB(handleDirectStep2), ba, "Direct step");
}

void TrkGdbAdapter::handleDirectStep2(const TrkResult &result)
{
    logMessage("HANDLE DIRECT STEP2: " + stringFromArray(result.data));
    m_snapshot.registers[RegisterPC] = oldPC;
    QByteArray ba = trkWriteRegisterMessage(RegisterPC, oldPC);
    sendTrkMessage(0x13, TrkCB(handleDirectStep3), ba, "Write PC");
}

void TrkGdbAdapter::handleDirectStep3(const TrkResult &result)
{
    logMessage("HANDLE DIRECT STEP2: " + stringFromArray(result.data));
}

void TrkGdbAdapter::cleanup()
{
    m_trkDevice->close();
    delete m_gdbServer;
    m_gdbServer = 0;
}

void TrkGdbAdapter::shutdown()
{
    cleanup();
}

} // namespace Internal
} // namespace Debugger<|MERGE_RESOLUTION|>--- conflicted
+++ resolved
@@ -734,7 +734,6 @@
         sendGdbServerAck();
         bool ok = false;
         const uint registerNumber = cmd.mid(1).toUInt(&ok, 16);
-<<<<<<< HEAD
         if (m_snapshot.registerValid) {
             QByteArray logMsg = "Read Register";
             if (registerNumber == RegisterPSGdb) {
@@ -752,19 +751,6 @@
                     + QByteArray::number(registerNumber));
                 //sendGdbServerMessage("E01", "read single unknown register");
             }
-=======
-        QByteArray logMsg = "Read Register";
-        if (registerNumber == RegisterPSGdb) {
-            QByteArray ba;
-            appendInt(&ba, m_snapshot.registers[RegisterPSTrk], LittleEndian);
-            logMsg += dumpRegister(registerNumber, m_snapshot.registers[RegisterPSTrk]);
-            sendGdbServerMessage(ba.toHex(), logMsg);
-        } else if (registerNumber < 16) {
-            QByteArray ba;
-            appendInt(&ba, m_snapshot.registers[registerNumber], LittleEndian);
-            logMsg += dumpRegister(registerNumber, m_snapshot.registers[registerNumber]);
-            sendGdbServerMessage(ba.toHex(), logMsg);
->>>>>>> 07da7ccf
         } else {
             //qDebug() << "Fetching single register";
             sendTrkMessage(0x12,
@@ -1158,15 +1144,9 @@
 
         // target->host OS notification
         case 0xa0: { // Notify Created
-<<<<<<< HEAD
             // Sending this ACK does not seem to make a difference. Why?
             //sendTrkAck(result.token);
             debugMessage(_("RESET SNAPSHOT (NOTIFY CREATED)"));
-=======
-            debugMessage(_("RESET SNAPSHOT (NOTIFY CREATED)"));
-            // Sending this ACK does not seem to make a difference. Why?
-            //sendTrkAck(result.token);
->>>>>>> 07da7ccf
             m_snapshot.reset();
             const char *data = result.data.data();
             const byte error = result.data.at(0);
@@ -1493,11 +1473,7 @@
         it = m_snapshot.memory.begin();
         et = m_snapshot.memory.end();
         for ( ; it != et; ++it)
-<<<<<<< HEAD
             qDebug() << hexNumber(it.key().from) << hexNumber(it.key().to);
-=======
-            qDebug() << it.key().from << it.key().to;
->>>>>>> 07da7ccf
         qDebug() << "WANTED" << wanted.from << wanted.to;
         #endif
         sendGdbServerMessage("E22", "");
@@ -1556,11 +1532,6 @@
 
 void TrkGdbAdapter::handleStepInto(const TrkResult &result)
 {
-<<<<<<< HEAD
-=======
-    debugMessage(_("RESET SNAPSHOT"));
-    m_snapshot.reset();
->>>>>>> 07da7ccf
     if (result.errorCode()) {
         logMessage("ERROR: " + result.errorString() + " in handleStepInto");
 
@@ -1602,11 +1573,6 @@
 
 void TrkGdbAdapter::handleStepOver(const TrkResult &result)
 {
-<<<<<<< HEAD
-=======
-    debugMessage(_("RESET SNAPSHOT"));
-    m_snapshot.reset();
->>>>>>> 07da7ccf
     if (result.errorCode()) {
         logMessage("ERROR: " + result.errorString() + "in handleStepOver");
         // Try fallback with Step Into
@@ -1661,11 +1627,7 @@
 
 void TrkGdbAdapter::handleSignalContinue(const TrkResult &result)
 {
-<<<<<<< HEAD
     uint signalNumber = result.cookie.toUInt();
-=======
-    int signalNumber = result.cookie.toUInt();
->>>>>>> 07da7ccf
     logMessage("   HANDLE SIGNAL CONTINUE: " + stringFromArray(result.data));
     logMessage("NUMBER" + QString::number(signalNumber));
     sendGdbServerMessage("O" + QByteArray("Console output").toHex());
@@ -1832,12 +1794,7 @@
 
     logMessage(startMsg);
 
-<<<<<<< HEAD
-    const QByteArray symbolFile = m_symbolFile.toLocal8Bit();
-    if (symbolFile.isEmpty()) {
-=======
     if (m_symbolFile.isEmpty()) {
->>>>>>> 07da7ccf
         logMessage(_("WARNING: No symbol file available."));
     } else {
         // Does not seem to be necessary anymore.
@@ -1845,8 +1802,7 @@
         // have to wait for the TRK startup to learn the load address.
         //m_engine->postCommand("add-symbol-file \"" + symbolFile + "\" "
         //    + QByteArray::number(m_session.codeseg));
-<<<<<<< HEAD
-        m_engine->postCommand("symbol-file \"" + symbolFile + "\"");
+        m_engine->postCommand("symbol-file \"" + m_symbolFile.toLatin1() + "\"");
     }
     m_engine->postCommand("set breakpoint always-inserted on");
     m_engine->postCommand("set trust-readonly-sections"); // No difference?
@@ -1856,11 +1812,6 @@
     // FIXME: replace with  stack-cache for newer gdb?
     m_engine->postCommand("set remotecache on");  // "info dcache" to check
     m_engine->postCommand("target remote " + gdbServerName().toLatin1(),
-=======
-        m_engine->postCommand(_("symbol-file \"%1\"").arg(m_symbolFile));
-    }
-    m_engine->postCommand(_("target remote ") + gdbServerName(),
->>>>>>> 07da7ccf
         CB(handleTargetRemote));
 }
 
