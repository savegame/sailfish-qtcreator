/****************************************************************************
**
** Copyright (C) 2015 The Qt Company Ltd.
** Contact: http://www.qt.io/licensing
**
** This file is part of Qt Creator.
**
** Commercial License Usage
** Licensees holding valid commercial Qt licenses may use this file in
** accordance with the commercial license agreement provided with the
** Software or, alternatively, in accordance with the terms contained in
** a written agreement between you and The Qt Company.  For licensing terms and
** conditions see http://www.qt.io/terms-conditions.  For further information
** use the contact form at http://www.qt.io/contact-us.
**
** GNU Lesser General Public License Usage
** Alternatively, this file may be used under the terms of the GNU Lesser
** General Public License version 2.1 or version 3 as published by the Free
** Software Foundation and appearing in the file LICENSE.LGPLv21 and
** LICENSE.LGPLv3 included in the packaging of this file.  Please review the
** following information to ensure the GNU Lesser General Public License
** requirements will be met: https://www.gnu.org/licenses/lgpl.html and
** http://www.gnu.org/licenses/old-licenses/lgpl-2.1.html.
**
** In addition, as a special exception, The Qt Company gives you certain additional
** rights.  These rights are described in The Qt Company LGPL Exception
** version 1.1, included in the file LGPL_EXCEPTION.txt in this package.
**
****************************************************************************/

#include "newdialog.h"
#include "ui_newdialog.h"

#include <coreplugin/coreconstants.h>
#include <coreplugin/icontext.h>
#include <coreplugin/icore.h>
#include <utils/qtcassert.h>

#include <QAbstractProxyModel>
#include <QDebug>
#include <QItemDelegate>
#include <QKeyEvent>
#include <QModelIndex>
#include <QPainter>
#include <QPushButton>
#include <QSortFilterProxyModel>
#include <QStandardItem>

Q_DECLARE_METATYPE(Core::IWizardFactory*)

namespace {

const int ICON_SIZE = 22;

class WizardFactoryContainer
{
public:
    WizardFactoryContainer() : wizard(0), wizardOption(0) {}
    WizardFactoryContainer(Core::IWizardFactory *w, int i): wizard(w), wizardOption(i) {}
    Core::IWizardFactory *wizard;
    int wizardOption;
};

inline Core::IWizardFactory *factoryOfItem(const QStandardItem *item = 0)
{
    if (!item)
        return 0;
    return item->data(Qt::UserRole).value<WizardFactoryContainer>().wizard;
}

class PlatformFilterProxyModel : public QSortFilterProxyModel
{
//    Q_OBJECT
public:
    PlatformFilterProxyModel(QObject *parent = 0): QSortFilterProxyModel(parent) {}

    void setPlatform(const QString& platform)
    {
        m_platform = platform;
        invalidateFilter();
    }

    bool filterAcceptsRow(int sourceRow, const QModelIndex &sourceParent) const
    {
        if (!sourceParent.isValid())
            return true;

        QModelIndex sourceIndex = sourceModel()->index(sourceRow, 0, sourceParent);
        Core::IWizardFactory *wizard = factoryOfItem(qobject_cast<QStandardItemModel*>(sourceModel())->itemFromIndex(sourceIndex));
        if (wizard)
            return wizard->isAvailable(m_platform);

        return true;
    }
private:
    QString m_platform;
};

class TwoLevelProxyModel : public QAbstractProxyModel
{
//    Q_OBJECT
public:
    TwoLevelProxyModel(QObject *parent = 0): QAbstractProxyModel(parent) {}

    QModelIndex index(int row, int column, const QModelIndex &parent) const
    {
        QModelIndex ourModelIndex = sourceModel()->index(row, column, mapToSource(parent));
        return createIndex(row, column, ourModelIndex.internalPointer());
    }

    QModelIndex parent(const QModelIndex &index) const
    {
        return mapFromSource(mapToSource(index).parent());
    }

    int rowCount(const QModelIndex &index) const
    {
        if (index.isValid() && index.parent().isValid() && !index.parent().parent().isValid())
            return 0;
        else
            return sourceModel()->rowCount(mapToSource(index));
    }

    int columnCount(const QModelIndex &index) const
    {
        return sourceModel()->columnCount(mapToSource(index));
    }

    QModelIndex	mapFromSource (const QModelIndex &index) const
    {
        if (!index.isValid())
            return QModelIndex();
        return createIndex(index.row(), index.column(), index.internalPointer());
    }

    QModelIndex	mapToSource (const QModelIndex &index) const
    {
        if (!index.isValid())
            return QModelIndex();
        return static_cast<TwoLevelProxyModel*>(sourceModel())->createIndex(index.row(), index.column(), index.internalPointer());
    }
};

#define ROW_HEIGHT 24

class FancyTopLevelDelegate : public QItemDelegate
{
public:
    FancyTopLevelDelegate(QObject *parent = 0)
        : QItemDelegate(parent) {}

    void drawDisplay(QPainter *painter, const QStyleOptionViewItem &option, const QRect &rect, const QString &text) const
    {
        QStyleOptionViewItem newoption = option;
        if (!(option.state & QStyle::State_Enabled)) {
            QLinearGradient gradient(rect.topLeft(), rect.bottomLeft());
            gradient.setColorAt(0, option.palette.window().color().lighter(106));
            gradient.setColorAt(1, option.palette.window().color().darker(106));
            painter->fillRect(rect, gradient);
            painter->setPen(option.palette.window().color().darker(130));
            if (rect.top())
                painter->drawLine(rect.topRight(), rect.topLeft());
            painter->drawLine(rect.bottomRight(), rect.bottomLeft());

            // Fake enabled state
            newoption.state |= newoption.state | QStyle::State_Enabled;
        }

        QItemDelegate::drawDisplay(painter, newoption, rect, text);
    }

    QSize sizeHint(const QStyleOptionViewItem &option, const QModelIndex &index) const
    {
        QSize size = QItemDelegate::sizeHint(option, index);


        size = size.expandedTo(QSize(0, ROW_HEIGHT));

        return size;
    }
};

}

Q_DECLARE_METATYPE(WizardFactoryContainer)

using namespace Core;
using namespace Core::Internal;

bool NewDialog::m_isRunning = false;
QString NewDialog::m_lastCategory = QString();
QString NewDialog::m_lastPlatform = QString();

NewDialog::NewDialog(QWidget *parent) :
    QDialog(parent),
    m_ui(new Ui::NewDialog),
    m_okButton(0)
{
    QTC_CHECK(!m_isRunning);

    m_isRunning = true;

    setWindowFlags(windowFlags() & ~Qt::WindowContextHelpButtonHint);
    setWindowFlags(windowFlags());
    setAttribute(Qt::WA_DeleteOnClose);
    ICore::registerWindow(this, Context("Core.NewDialog"));
    m_ui->setupUi(this);
    QPalette p = m_ui->frame->palette();
    p.setColor(QPalette::Window, p.color(QPalette::Base));
    m_ui->frame->setPalette(p);
    m_okButton = m_ui->buttonBox->button(QDialogButtonBox::Ok);
    m_okButton->setDefault(true);
    m_okButton->setText(tr("Choose..."));

    m_model = new QStandardItemModel(this);
    m_twoLevelProxyModel = new TwoLevelProxyModel(this);
    m_twoLevelProxyModel->setSourceModel(m_model);
    m_filterProxyModel = new PlatformFilterProxyModel(this);
    m_filterProxyModel->setSourceModel(m_model);

    m_ui->templateCategoryView->setModel(m_twoLevelProxyModel);
    m_ui->templateCategoryView->setEditTriggers(QAbstractItemView::NoEditTriggers);
    m_ui->templateCategoryView->setItemDelegate(new FancyTopLevelDelegate);

    m_ui->templatesView->setModel(m_filterProxyModel);
    m_ui->templatesView->setIconSize(QSize(ICON_SIZE, ICON_SIZE));

    connect(m_ui->templateCategoryView->selectionModel(), &QItemSelectionModel::currentChanged,
            this, &NewDialog::currentCategoryChanged);

    connect(m_ui->templatesView->selectionModel(), &QItemSelectionModel::currentChanged,
            this, &NewDialog::currentItemChanged);

    connect(m_ui->templatesView, &QListView::doubleClicked, this, &NewDialog::accept);
    connect(m_ui->buttonBox, &QDialogButtonBox::accepted, this, &NewDialog::accept);
    connect(m_ui->buttonBox, &QDialogButtonBox::rejected, this, &NewDialog::reject);

    connect(m_ui->comboBox, SIGNAL(currentIndexChanged(QString)), this, SLOT(setSelectedPlatform(QString)));
}

// Sort by category. id
static bool wizardFactoryLessThan(const IWizardFactory *f1, const IWizardFactory *f2)
{
    if (const int cc = f1->category().compare(f2->category()))
        return cc < 0;
    return f1->id().toString().compare(f2->id().toString()) < 0;
}

void NewDialog::setWizardFactories(QList<IWizardFactory *> factories,
                                   const QString &defaultLocation,
                                   const QVariantMap &extraVariables)
{
    m_defaultLocation = defaultLocation;
    m_extraVariables = extraVariables;
    qStableSort(factories.begin(), factories.end(), wizardFactoryLessThan);

    m_model->clear();
    QStandardItem *parentItem = m_model->invisibleRootItem();

    QStandardItem *projectKindItem = new QStandardItem(tr("Projects"));
    projectKindItem->setData(IWizardFactory::ProjectWizard, Qt::UserRole);
    projectKindItem->setFlags(0); // disable item to prevent focus
    QStandardItem *filesKindItem = new QStandardItem(tr("Files and Classes"));
    filesKindItem->setData(IWizardFactory::FileWizard, Qt::UserRole);
    filesKindItem->setFlags(0); // disable item to prevent focus

    parentItem->appendRow(projectKindItem);
    parentItem->appendRow(filesKindItem);

    if (m_dummyIcon.isNull())
        m_dummyIcon = QIcon(QLatin1String(Core::Constants::ICON_NEWFILE));

    QStringList availablePlatforms = IWizardFactory::allAvailablePlatforms();
    m_ui->comboBox->addItem(tr("All Templates"), QString());

    foreach (const QString &platform, availablePlatforms) {
        const QString displayNameForPlatform = IWizardFactory::displayNameForPlatform(platform);
        m_ui->comboBox->addItem(tr("%1 Templates").arg(displayNameForPlatform), platform);
    }

<<<<<<< HEAD
    if (!availablePlatforms.isEmpty())
        m_ui->comboBox->setCurrentIndex(0); //All Templates
    else
        m_ui->comboBox->setDisabled(true);
=======
    m_ui->comboBox->setCurrentIndex(0); // "All templates"
    m_ui->comboBox->setEnabled(!availablePlatforms.isEmpty());
>>>>>>> 1eb29292

    foreach (IWizardFactory *factory, factories) {
        QStandardItem *kindItem;
        switch (factory->kind()) {
        case IWizardFactory::ProjectWizard:
            kindItem = projectKindItem;
            break;
        case IWizardFactory::FileWizard:
        default:
            kindItem = filesKindItem;
            break;
        }
        addItem(kindItem, factory);
    }
    if (projectKindItem->columnCount() == 0)
        parentItem->removeRow(0);
}

void NewDialog::showDialog()
{
<<<<<<< HEAD
    static QVariant lastPlatform;
    static QString lastCategory;
    QModelIndex idx;

    if (!lastPlatform.isNull()) {
        m_ui->comboBox->setCurrentIndex(m_ui->comboBox->findData(lastPlatform));
    }

    if (!lastCategory.isEmpty())
=======
    QModelIndex idx;

    if (!m_lastPlatform.isEmpty())
        m_ui->comboBox->setCurrentIndex(m_ui->comboBox->findData(m_lastPlatform));

    if (!m_lastCategory.isEmpty())
>>>>>>> 1eb29292
        foreach (QStandardItem* item, m_categoryItems) {
            if (item->data(Qt::UserRole) == m_lastCategory)
                idx = m_twoLevelProxyModel->mapToSource(m_model->indexFromItem(item));
    }
    if (!idx.isValid())
        idx = m_twoLevelProxyModel->index(0,0, m_twoLevelProxyModel->index(0,0));

    m_ui->templateCategoryView->setCurrentIndex(idx);

    // We need to set ensure that the category has default focus
    m_ui->templateCategoryView->setFocus(Qt::NoFocusReason);

    for (int row = 0; row < m_twoLevelProxyModel->rowCount(); ++row)
        m_ui->templateCategoryView->setExpanded(m_twoLevelProxyModel->index(row, 0), true);

    // Ensure that item description is visible on first show
    currentItemChanged(m_ui->templatesView->rootIndex().child(0,0));

    updateOkButton();
<<<<<<< HEAD

    const int retVal = exec();

    idx = m_ui->templateCategoryView->currentIndex();
    QStandardItem *currentItem = m_model->itemFromIndex(m_twoLevelProxyModel->mapToSource(idx));
    if (currentItem)
        lastCategory = currentItem->data(Qt::UserRole).toString();
    lastPlatform = m_ui->comboBox->currentData();

    if (retVal != Accepted)
        return 0;

    return currentWizard();
=======
    show();
>>>>>>> 1eb29292
}

QString NewDialog::selectedPlatform() const
{
    int index = m_ui->comboBox->currentIndex();

    return m_ui->comboBox->itemData(index).toString();
}

bool NewDialog::isRunning()
{
    return m_isRunning;
}

bool NewDialog::event(QEvent *event)
{
    if (event->type() == QEvent::ShortcutOverride) {
        QKeyEvent *ke = static_cast<QKeyEvent *>(event);
        if (ke->key() == Qt::Key_Escape && !ke->modifiers()) {
            ke->accept();
            return true;
        }
    }
    return QDialog::event(event);
}

NewDialog::~NewDialog()
{
    QTC_CHECK(m_isRunning);
    m_isRunning = false;

    delete m_ui;
}

IWizardFactory *NewDialog::currentWizardFactory() const
{
    QModelIndex index = m_filterProxyModel->mapToSource(m_ui->templatesView->currentIndex());
    return factoryOfItem(m_model->itemFromIndex(index));
}

void NewDialog::addItem(QStandardItem *topLevelCategoryItem, IWizardFactory *factory)
{
    const QString categoryName = factory->category();
    QStandardItem *categoryItem = 0;
    for (int i = 0; i < topLevelCategoryItem->rowCount(); i++) {
        if (topLevelCategoryItem->child(i, 0)->data(Qt::UserRole) == categoryName)
            categoryItem = topLevelCategoryItem->child(i, 0);
    }
    if (!categoryItem) {
        categoryItem = new QStandardItem();
        topLevelCategoryItem->appendRow(categoryItem);
        m_categoryItems.append(categoryItem);
        categoryItem->setFlags(Qt::ItemIsEnabled | Qt::ItemIsSelectable);
        categoryItem->setText(QLatin1String("  ") + factory->displayCategory());
        categoryItem->setData(factory->category(), Qt::UserRole);
    }

    QStandardItem *wizardItem = new QStandardItem(factory->displayName());
    QIcon wizardIcon;

    // spacing hack. Add proper icons instead
    if (factory->icon().isNull())
        wizardIcon = m_dummyIcon;
    else
        wizardIcon = factory->icon();
    wizardItem->setIcon(wizardIcon);
    wizardItem->setData(QVariant::fromValue(WizardFactoryContainer(factory, 0)), Qt::UserRole);
    wizardItem->setFlags(Qt::ItemIsEnabled|Qt::ItemIsSelectable);
    categoryItem->appendRow(wizardItem);

}

void NewDialog::currentCategoryChanged(const QModelIndex &index)
{
    if (index.parent() != m_model->invisibleRootItem()->index()) {
        QModelIndex sourceIndex = m_twoLevelProxyModel->mapToSource(index);
        sourceIndex = m_filterProxyModel->mapFromSource(sourceIndex);
        m_ui->templatesView->setRootIndex(sourceIndex);
        // Focus the first item by default
        m_ui->templatesView->setCurrentIndex(m_ui->templatesView->rootIndex().child(0,0));
    }
}

void NewDialog::currentItemChanged(const QModelIndex &index)
{
    QModelIndex sourceIndex = m_filterProxyModel->mapToSource(index);
    QStandardItem* cat = (m_model->itemFromIndex(sourceIndex));
    if (const IWizardFactory *wizard = factoryOfItem(cat)) {
        QString desciption = wizard->description();
        QStringList displayNamesForSupportedPlatforms;
        foreach (const QString &platform, wizard->supportedPlatforms())
            displayNamesForSupportedPlatforms << IWizardFactory::displayNameForPlatform(platform);
        if (!Qt::mightBeRichText(desciption))
            desciption.replace(QLatin1Char('\n'), QLatin1String("<br>"));
        desciption += QLatin1String("<br><br><b>");
        if (wizard->flags().testFlag(IWizardFactory::PlatformIndependent))
            desciption += tr("Platform independent") + QLatin1String("</b>");
        else
            desciption += tr("Supported Platforms")
                    + QLatin1String("</b>: <tt>")
                    + displayNamesForSupportedPlatforms.join(QLatin1Char(' '))
                    + QLatin1String("</tt>");

        m_ui->templateDescription->setHtml(desciption);

        if (!wizard->descriptionImage().isEmpty()) {
            m_ui->imageLabel->setVisible(true);
            m_ui->imageLabel->setPixmap(wizard->descriptionImage());
        } else {
            m_ui->imageLabel->setVisible(false);
        }

    } else {
        m_ui->templateDescription->clear();
    }
    updateOkButton();
}

void NewDialog::saveState()
{
    QModelIndex idx = m_ui->templateCategoryView->currentIndex();
    QStandardItem *currentItem = m_model->itemFromIndex(m_twoLevelProxyModel->mapToSource(idx));
    if (currentItem)
        m_lastCategory = currentItem->data(Qt::UserRole).toString();
    m_lastPlatform = m_ui->comboBox->currentData().toString();
}

void NewDialog::accept()
{
    saveState();
    QDialog::accept();

    if (m_ui->templatesView->currentIndex().isValid()) {
        IWizardFactory *wizard = currentWizardFactory();
        QTC_ASSERT(wizard, accept(); return);
        QString path = wizard->runPath(m_defaultLocation);
        wizard->runWizard(path, ICore::dialogParent(), selectedPlatform(), m_extraVariables);
    }
}

void NewDialog::reject()
{
    saveState();
    QDialog::reject();
}

void NewDialog::updateOkButton()
{
    m_okButton->setEnabled(currentWizardFactory() != 0);
}

void NewDialog::setSelectedPlatform(const QString & /*platform*/)
{
    //The static cast allows us to keep PlatformFilterProxyModel anonymous
    static_cast<PlatformFilterProxyModel*>(m_filterProxyModel)->setPlatform(selectedPlatform());
}<|MERGE_RESOLUTION|>--- conflicted
+++ resolved
@@ -278,15 +278,8 @@
         m_ui->comboBox->addItem(tr("%1 Templates").arg(displayNameForPlatform), platform);
     }
 
-<<<<<<< HEAD
-    if (!availablePlatforms.isEmpty())
-        m_ui->comboBox->setCurrentIndex(0); //All Templates
-    else
-        m_ui->comboBox->setDisabled(true);
-=======
     m_ui->comboBox->setCurrentIndex(0); // "All templates"
     m_ui->comboBox->setEnabled(!availablePlatforms.isEmpty());
->>>>>>> 1eb29292
 
     foreach (IWizardFactory *factory, factories) {
         QStandardItem *kindItem;
@@ -307,24 +300,12 @@
 
 void NewDialog::showDialog()
 {
-<<<<<<< HEAD
-    static QVariant lastPlatform;
-    static QString lastCategory;
-    QModelIndex idx;
-
-    if (!lastPlatform.isNull()) {
-        m_ui->comboBox->setCurrentIndex(m_ui->comboBox->findData(lastPlatform));
-    }
-
-    if (!lastCategory.isEmpty())
-=======
     QModelIndex idx;
 
     if (!m_lastPlatform.isEmpty())
         m_ui->comboBox->setCurrentIndex(m_ui->comboBox->findData(m_lastPlatform));
 
     if (!m_lastCategory.isEmpty())
->>>>>>> 1eb29292
         foreach (QStandardItem* item, m_categoryItems) {
             if (item->data(Qt::UserRole) == m_lastCategory)
                 idx = m_twoLevelProxyModel->mapToSource(m_model->indexFromItem(item));
@@ -344,23 +325,7 @@
     currentItemChanged(m_ui->templatesView->rootIndex().child(0,0));
 
     updateOkButton();
-<<<<<<< HEAD
-
-    const int retVal = exec();
-
-    idx = m_ui->templateCategoryView->currentIndex();
-    QStandardItem *currentItem = m_model->itemFromIndex(m_twoLevelProxyModel->mapToSource(idx));
-    if (currentItem)
-        lastCategory = currentItem->data(Qt::UserRole).toString();
-    lastPlatform = m_ui->comboBox->currentData();
-
-    if (retVal != Accepted)
-        return 0;
-
-    return currentWizard();
-=======
     show();
->>>>>>> 1eb29292
 }
 
 QString NewDialog::selectedPlatform() const
