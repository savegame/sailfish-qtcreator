/****************************************************************************
**
** Copyright (C) 2015 The Qt Company Ltd.
** Contact: http://www.qt.io/licensing
**
** This file is part of Qt Creator.
**
** Commercial License Usage
** Licensees holding valid commercial Qt licenses may use this file in
** accordance with the commercial license agreement provided with the
** Software or, alternatively, in accordance with the terms contained in
** a written agreement between you and The Qt Company.  For licensing terms and
** conditions see http://www.qt.io/terms-conditions.  For further information
** use the contact form at http://www.qt.io/contact-us.
**
** GNU Lesser General Public License Usage
** Alternatively, this file may be used under the terms of the GNU Lesser
** General Public License version 2.1 or version 3 as published by the Free
** Software Foundation and appearing in the file LICENSE.LGPLv21 and
** LICENSE.LGPLv3 included in the packaging of this file.  Please review the
** following information to ensure the GNU Lesser General Public License
** requirements will be met: https://www.gnu.org/licenses/lgpl.html and
** http://www.gnu.org/licenses/old-licenses/lgpl-2.1.html.
**
** In addition, as a special exception, The Qt Company gives you certain additional
** rights.  These rights are described in The Qt Company LGPL Exception
** version 1.1, included in the file LGPL_EXCEPTION.txt in this package.
**
****************************************************************************/

#include "qmakeproject.h"

#include "qmakeprojectmanager.h"
#include "qmakeprojectimporter.h"
#include "qmakebuildinfo.h"
#include "qmakestep.h"
#include "qmakenodes.h"
#include "qmakeprojectmanagerconstants.h"
#include "qmakebuildconfiguration.h"
#include "findqmakeprofiles.h"

#include <utils/algorithm.h>
#include <coreplugin/icontext.h>
#include <coreplugin/icore.h>
#include <coreplugin/progressmanager/progressmanager.h>
#include <cpptools/cppmodelmanager.h>
#include <qmljs/qmljsmodelmanagerinterface.h>
#include <projectexplorer/buildmanager.h>
#include <projectexplorer/buildtargetinfo.h>
#include <projectexplorer/deploymentdata.h>
#include <projectexplorer/toolchain.h>
#include <projectexplorer/headerpath.h>
#include <projectexplorer/target.h>
#include <projectexplorer/projectexplorer.h>
#include <proparser/qmakevfs.h>
#include <qtsupport/profilereader.h>
#include <qtsupport/qtkitinformation.h>
#include <qtsupport/qtversionmanager.h>
#include <qtsupport/uicodemodelsupport.h>
#include <resourceeditor/resourcenode.h>

#include <QDebug>
#include <QDir>
#include <QFileSystemWatcher>
#include <QMessageBox>

using namespace QmakeProjectManager;
using namespace QmakeProjectManager::Internal;
using namespace ProjectExplorer;
using namespace Utils;

enum { debug = 0 };

// -----------------------------------------------------------------------
// Helpers:
// -----------------------------------------------------------------------

namespace {

QmakeBuildConfiguration *enableActiveQmakeBuildConfiguration(Target *t, bool enabled)
{
    if (!t)
        return 0;
    QmakeBuildConfiguration *bc = static_cast<QmakeBuildConfiguration *>(t->activeBuildConfiguration());
    if (!bc)
        return 0;
    bc->setEnabled(enabled);
    return bc;
}

} // namespace

namespace QmakeProjectManager {
namespace Internal {

class QmakeProjectFile : public Core::IDocument
{
    Q_OBJECT

public:
    QmakeProjectFile(const QString &filePath, QObject *parent = 0);

    bool save(QString *errorString, const QString &fileName, bool autoSave) override;

    QString defaultPath() const override;
    QString suggestedFileName() const override;

    bool isModified() const override;
    bool isSaveAsAllowed() const override;

    ReloadBehavior reloadBehavior(ChangeTrigger state, ChangeType type) const override;
    bool reload(QString *errorString, ReloadFlag flag, ChangeType type) override;
};

/// Watches folders for QmakePriFile nodes
/// use one file system watcher to watch all folders
/// such minimizing system ressouce usage

class CentralizedFolderWatcher : public QObject
{
    Q_OBJECT
public:
    CentralizedFolderWatcher(QmakeProject *parent);
    ~CentralizedFolderWatcher();
    void watchFolders(const QList<QString> &folders, QmakePriFileNode *node);
    void unwatchFolders(const QList<QString> &folders, QmakePriFileNode *node);

private slots:
    void folderChanged(const QString &folder);
    void onTimer();
    void delayedFolderChanged(const QString &folder);

private:
    QmakeProject *m_project;
    QSet<QString> recursiveDirs(const QString &folder);
    QFileSystemWatcher m_watcher;
    QMultiMap<QString, QmakePriFileNode *> m_map;

    QSet<QString> m_recursiveWatchedFolders;
    QTimer m_compressTimer;
    QSet<QString> m_changedFolders;
};

// QmakeProjectFiles: Struct for (Cached) lists of files in a project
class QmakeProjectFiles {
public:
    void clear();
    bool equals(const QmakeProjectFiles &f) const;

    QStringList files[FileTypeSize];
    QStringList generatedFiles[FileTypeSize];
    QStringList proFiles;
};

void QmakeProjectFiles::clear()
{
    for (int i = 0; i < FileTypeSize; ++i) {
        files[i].clear();
        generatedFiles[i].clear();
    }
    proFiles.clear();
}

bool QmakeProjectFiles::equals(const QmakeProjectFiles &f) const
{
    for (int i = 0; i < FileTypeSize; ++i)
        if (files[i] != f.files[i] || generatedFiles[i] != f.generatedFiles[i])
            return false;
    if (proFiles != f.proFiles)
        return false;
    return true;
}

inline bool operator==(const QmakeProjectFiles &f1, const QmakeProjectFiles &f2)
{       return f1.equals(f2); }

inline bool operator!=(const QmakeProjectFiles &f1, const QmakeProjectFiles &f2)
{       return !f1.equals(f2); }

QDebug operator<<(QDebug d, const  QmakeProjectFiles &f)
{
    QDebug nsp = d.nospace();
    nsp << "QmakeProjectFiles: proFiles=" <<  f.proFiles << '\n';
    for (int i = 0; i < FileTypeSize; ++i)
        nsp << "Type " << i << " files=" << f.files[i] <<  " generated=" << f.generatedFiles[i] << '\n';
    return d;
}

// A visitor to collect all files of a project in a QmakeProjectFiles struct
class ProjectFilesVisitor : public NodesVisitor
{
    ProjectFilesVisitor(QmakeProjectFiles *files);

public:

    static void findProjectFiles(QmakeProFileNode *rootNode, QmakeProjectFiles *files);

    void visitProjectNode(ProjectNode *projectNode);
    void visitFolderNode(FolderNode *folderNode);

private:
    QmakeProjectFiles *m_files;
};

ProjectFilesVisitor::ProjectFilesVisitor(QmakeProjectFiles *files) :
    m_files(files)
{
}

namespace {
// uses std::unique, so takes a sorted list
void unique(QStringList &list)
{
    list.erase(std::unique(list.begin(), list.end()), list.end());
}
}

void ProjectFilesVisitor::findProjectFiles(QmakeProFileNode *rootNode, QmakeProjectFiles *files)
{
    files->clear();
    ProjectFilesVisitor visitor(files);
    rootNode->accept(&visitor);
    for (int i = 0; i < FileTypeSize; ++i) {
        Utils::sort(files->files[i]);
        unique(files->files[i]);
        Utils::sort(files->generatedFiles[i]);
        unique(files->generatedFiles[i]);
    }
    Utils::sort(files->proFiles);
    unique(files->proFiles);
}

void ProjectFilesVisitor::visitProjectNode(ProjectNode *projectNode)
{
    m_files->proFiles.append(projectNode->path().toString());
    visitFolderNode(projectNode);
}

void ProjectFilesVisitor::visitFolderNode(FolderNode *folderNode)
{
    if (dynamic_cast<ResourceEditor::ResourceTopLevelNode *>(folderNode))
        m_files->files[ResourceType].push_back(folderNode->path().toString());

    foreach (FileNode *fileNode, folderNode->fileNodes()) {
        const int type = fileNode->fileType();
        QStringList &targetList = fileNode->isGenerated() ? m_files->generatedFiles[type] : m_files->files[type];
        targetList.push_back(fileNode->path().toString());
    }
}

}

// ----------- QmakeProjectFile
namespace Internal {
QmakeProjectFile::QmakeProjectFile(const QString &filePath, QObject *parent)
    : Core::IDocument(parent)
{
    setId("Qmake.ProFile");
    setMimeType(QLatin1String(QmakeProjectManager::Constants::PROFILE_MIMETYPE));
    setFilePath(FileName::fromString(filePath));
}

bool QmakeProjectFile::save(QString *, const QString &, bool)
{
    // This is never used
    return false;
}

QString QmakeProjectFile::defaultPath() const
{
    return QString();
}

QString QmakeProjectFile::suggestedFileName() const
{
    return QString();
}

bool QmakeProjectFile::isModified() const
{
    return false; // we save after changing anyway
}

bool QmakeProjectFile::isSaveAsAllowed() const
{
    return false;
}

Core::IDocument::ReloadBehavior QmakeProjectFile::reloadBehavior(ChangeTrigger state, ChangeType type) const
{
    Q_UNUSED(state)
    Q_UNUSED(type)
    return BehaviorSilent;
}

bool QmakeProjectFile::reload(QString *errorString, ReloadFlag flag, ChangeType type)
{
    Q_UNUSED(errorString)
    Q_UNUSED(flag)
    Q_UNUSED(type)
    return true;
}

} // namespace Internal

/*!
  \class QmakeProject

  QmakeProject manages information about an individual Qt 4 (.pro) project file.
  */

QmakeProject::QmakeProject(QmakeManager *manager, const QString &fileName) :
    m_manager(manager),
    m_fileInfo(new QmakeProjectFile(fileName, this)),
    m_projectFiles(new QmakeProjectFiles),
    m_qmakeVfs(new QMakeVfs)
{
    setId(Constants::QMAKEPROJECT_ID);
    setProjectContext(Core::Context(QmakeProjectManager::Constants::PROJECT_ID));
    setProjectLanguages(Core::Context(ProjectExplorer::Constants::LANG_CXX));
    setRequiredKitMatcher(QtSupport::QtKitInformation::qtVersionMatcher());

    m_asyncUpdateTimer.setSingleShot(true);
    m_asyncUpdateTimer.setInterval(3000);
    connect(&m_asyncUpdateTimer, SIGNAL(timeout()), this, SLOT(asyncUpdate()));

    connect(BuildManager::instance(), SIGNAL(buildQueueFinished(bool)),
            SLOT(buildFinished(bool)));

    setPreferredKitMatcher(KitMatcher([this](const Kit *kit) -> bool {
                               return matchesKit(kit);
                           }));
}

QmakeProject::~QmakeProject()
{
    m_codeModelFuture.cancel();
    m_asyncUpdateState = ShuttingDown;
    m_manager->unregisterProject(this);
    delete m_projectFiles;
    m_cancelEvaluate = true;
    // Deleting the root node triggers a few things, make sure rootProjectNode
    // returns 0 already
    QmakeProFileNode *root = m_rootProjectNode;
    m_rootProjectNode = 0;
    delete root;
    Q_ASSERT(m_qmakeGlobalsRefCnt == 0);
    delete m_qmakeVfs;
}

void QmakeProject::updateFileList()
{
    QmakeProjectFiles newFiles;
    ProjectFilesVisitor::findProjectFiles(m_rootProjectNode, &newFiles);
    if (newFiles != *m_projectFiles) {
        *m_projectFiles = newFiles;
        emit fileListChanged();
        if (debug)
            qDebug() << Q_FUNC_INFO << *m_projectFiles;
    }
}

bool QmakeProject::fromMap(const QVariantMap &map)
{
    if (!Project::fromMap(map))
        return false;

    // Prune targets without buildconfigurations:
    // This can happen esp. when updating from a old version of Qt Creator
    QList<Target *>ts = targets();
    foreach (Target *t, ts) {
        if (t->buildConfigurations().isEmpty()) {
            qWarning() << "Removing" << t->id().name() << "since it has no buildconfigurations!";
            removeTarget(t);
        }
    }

    m_manager->registerProject(this);

    m_rootProjectNode = new QmakeProFileNode(this, m_fileInfo->filePath());

    // On active buildconfiguration changes, reevaluate the .pro files
    m_activeTarget = activeTarget();
    if (m_activeTarget) {
        connect(m_activeTarget, &Target::activeBuildConfigurationChanged,
                this, &QmakeProject::scheduleAsyncUpdateLater);
    }

    connect(this, &Project::activeTargetChanged,
            this, &QmakeProject::activeTargetWasChanged);

    scheduleAsyncUpdate(QmakeProFileNode::ParseNow);
    return true;
}

/// equalFileList compares two file lists ignoring
/// <configuration> without generating temporary lists

bool QmakeProject::equalFileList(const QStringList &a, const QStringList &b)
{
    if (abs(a.length() - b.length()) > 1)
        return false;
    QStringList::const_iterator ait = a.constBegin();
    QStringList::const_iterator bit = b.constBegin();
    QStringList::const_iterator aend = a.constEnd();
    QStringList::const_iterator bend = b.constEnd();

    while (ait != aend && bit != bend) {
        if (*ait == CppTools::CppModelManager::configurationFileName())
            ++ait;
        else if (*bit == CppTools::CppModelManager::configurationFileName())
            ++bit;
        else if (*ait == *bit)
            ++ait, ++bit;
        else
           return false;
    }
    return (ait == aend && bit == bend);
}

void QmakeProject::updateCodeModels()
{
    if (debug)
        qDebug() << "QmakeProject::updateCodeModel()";

    if (activeTarget() && !activeTarget()->activeBuildConfiguration())
        return;

    updateCppCodeModel();
    updateQmlJSCodeModel();
}

void QmakeProject::updateCppCodeModel()
{
    typedef CppTools::ProjectPart ProjectPart;
    typedef CppTools::ProjectFile ProjectFile;

    Kit *k = 0;
    if (Target *target = activeTarget())
        k = target->kit();
    else
        k = KitManager::defaultKit();

    CppTools::CppModelManager *modelmanager = CppTools::CppModelManager::instance();
    FindQmakeProFiles findQmakeProFiles;
    QList<QmakeProFileNode *> proFiles = findQmakeProFiles(rootProjectNode());

    CppTools::ProjectInfo pinfo(this);

    QtSupport::BaseQtVersion *qtVersion = QtSupport::QtKitInformation::qtVersion(k);
    ProjectPart::QtVersion qtVersionForPart = ProjectPart::NoQt;
    if (qtVersion) {
        if (qtVersion->qtVersion() < QtSupport::QtVersionNumber(5,0,0))
            qtVersionForPart = ProjectPart::Qt4;
        else
            qtVersionForPart = ProjectPart::Qt5;
    }

    QHash<QString, QString> uiCodeModelData;
    QStringList allFiles;
    foreach (QmakeProFileNode *pro, proFiles) {
        ProjectPart::Ptr templatePart(new ProjectPart);
        templatePart->project = this;
        templatePart->displayName = pro->displayName();
        templatePart->projectFile = pro->path().toString();
        templatePart->selectedForBuilding = pro->includedInExactParse();

        if (pro->variableValue(ConfigVar).contains(QLatin1String("qt")))
            templatePart->qtVersion = qtVersionForPart;
        else
            templatePart->qtVersion = ProjectPart::NoQt;

        // part->defines
        templatePart->projectDefines += pro->cxxDefines();

        foreach (const QString &inc, pro->variableValue(IncludePathVar)) {
            const auto headerPath
                = ProjectPart::HeaderPath(inc, ProjectPart::HeaderPath::IncludePath);
            if (!templatePart->headerPaths.contains(headerPath))
                templatePart->headerPaths += headerPath;
        }

        if (qtVersion) {
            if (!qtVersion->frameworkInstallPath().isEmpty()) {
                templatePart->headerPaths += ProjectPart::HeaderPath(
                            qtVersion->frameworkInstallPath(),
                            ProjectPart::HeaderPath::FrameworkPath);
            }
        }

        // part->precompiledHeaders
        templatePart->precompiledHeaders.append(pro->variableValue(PrecompiledHeaderVar));

        templatePart->updateLanguageFeatures();

        ProjectPart::Ptr cppPart = templatePart->copy();
        { // C++ files:
            // part->files
            foreach (const QString &file, pro->variableValue(CppSourceVar)) {
                allFiles << file;
                cppPart->files << ProjectFile(file, ProjectFile::CXXSource);
            }
            foreach (const QString &file, pro->variableValue(CppHeaderVar)) {
                allFiles << file;
                cppPart->files << ProjectFile(file, ProjectFile::CXXHeader);
            }

            // Ui Files:
            QHash<QString, QString> uiData = pro->uiFiles();
            for (QHash<QString, QString>::const_iterator i = uiData.constBegin(); i != uiData.constEnd(); ++i) {
                allFiles << i.value();
                cppPart->files << ProjectFile(i.value(), ProjectFile::CXXHeader);
            }
            uiCodeModelData.unite(uiData);

            cppPart->files.prepend(ProjectFile(CppTools::CppModelManager::configurationFileName(),
                                            ProjectFile::CXXSource));
            const QStringList cxxflags = pro->variableValue(CppFlagsVar);
            cppPart->evaluateToolchain(ToolChainKitInformation::toolChain(k),
                                       cxxflags,
                                       SysRootKitInformation::sysRoot(k));

            if (!cppPart->files.isEmpty()) {
                pinfo.appendProjectPart(cppPart);
                setProjectLanguage(ProjectExplorer::Constants::LANG_CXX, true);
            }
        }

        ProjectPart::Ptr objcppPart = templatePart->copy();
        { // ObjC++ files:
            foreach (const QString &file, pro->variableValue(ObjCSourceVar)) {
                allFiles << file;
                // Although the enum constant is called ObjCSourceVar, it actually is ObjC++ source
                // code, as qmake does not handle C (and ObjC).
                objcppPart->files << ProjectFile(file, ProjectFile::ObjCXXSource);
            }
            foreach (const QString &file, pro->variableValue(ObjCHeaderVar)) {
                allFiles << file;
                objcppPart->files << ProjectFile(file, ProjectFile::ObjCXXHeader);
            }

            const QStringList cxxflags = pro->variableValue(CppFlagsVar);
            objcppPart->evaluateToolchain(ToolChainKitInformation::toolChain(k),
                                          cxxflags,
                                          SysRootKitInformation::sysRoot(k));

            if (!objcppPart->files.isEmpty()) {
                pinfo.appendProjectPart(objcppPart);
                // TODO: there is no LANG_OBJCXX, so:
                setProjectLanguage(ProjectExplorer::Constants::LANG_CXX, true);
            }
        }

        if (!objcppPart->files.isEmpty())
            cppPart->displayName += QLatin1String(" (C++)");
        if (!cppPart->files.isEmpty())
            objcppPart->displayName += QLatin1String(" (ObjC++)");
    }
    pinfo.finish();

    // Also update Ui Code Model Support:
    QtSupport::UiCodeModelManager::update(this, uiCodeModelData);

    m_codeModelFuture = modelmanager->updateProjectInfo(pinfo);
}

void QmakeProject::updateQmlJSCodeModel()
{
    QmlJS::ModelManagerInterface *modelManager = QmlJS::ModelManagerInterface::instance();
    if (!modelManager)
        return;

    QmlJS::ModelManagerInterface::ProjectInfo projectInfo =
            modelManager->defaultProjectInfoForProject(this);

    FindQmakeProFiles findQt4ProFiles;
    QList<QmakeProFileNode *> proFiles = findQt4ProFiles(rootProjectNode());

    projectInfo.importPaths.clear();

    bool hasQmlLib = false;
    foreach (QmakeProFileNode *node, proFiles) {
        foreach (const QString &path, node->variableValue(QmlImportPathVar))
            projectInfo.importPaths.maybeInsert(FileName::fromString(path),
                                                QmlJS::Dialect::Qml);
        projectInfo.activeResourceFiles.append(node->variableValue(ExactResourceVar));
        projectInfo.allResourceFiles.append(node->variableValue(ResourceVar));
        if (!hasQmlLib) {
            QStringList qtLibs = node->variableValue(QtVar);
            hasQmlLib = qtLibs.contains(QLatin1String("declarative")) ||
                    qtLibs.contains(QLatin1String("qml")) ||
                    qtLibs.contains(QLatin1String("quick"));
        }
    }

    // If the project directory has a pro/pri file that includes a qml or quick or declarative
    // library then chances of the project being a QML project is quite high.
    // This assumption fails when there are no QDeclarativeEngine/QDeclarativeView (QtQuick 1)
    // or QQmlEngine/QQuickView (QtQuick 2) instances.
    if (hasQmlLib)
        addProjectLanguage(ProjectExplorer::Constants::LANG_QMLJS);

    projectInfo.activeResourceFiles.removeDuplicates();
    projectInfo.allResourceFiles.removeDuplicates();

    modelManager->updateProjectInfo(projectInfo, this);
}

void QmakeProject::updateRunConfigurations()
{
    if (activeTarget())
        activeTarget()->updateDefaultRunConfigurations();
}

void QmakeProject::scheduleAsyncUpdate(QmakeProFileNode *node, QmakeProFileNode::AsyncUpdateDelay delay)
{
    if (m_asyncUpdateState == ShuttingDown)
        return;

    if (debug)
        qDebug()<<"schduleAsyncUpdate (node)"<<node->path();

    if (m_cancelEvaluate) {
        if (debug)
            qDebug()<<"  Already canceling, nothing to do";
        // A cancel is in progress
        // That implies that a full update is going to happen afterwards
        // So we don't need to do anything
        return;
    }

    enableActiveQmakeBuildConfiguration(activeTarget(), false);

    if (m_asyncUpdateState == AsyncFullUpdatePending) {
        // Just postpone
        if (debug)
            qDebug()<<"  full update pending, restarting timer";
        startAsyncTimer(delay);
    } else if (m_asyncUpdateState == AsyncPartialUpdatePending
               || m_asyncUpdateState == Base) {
        if (debug)
            qDebug()<<"  adding node to async update list, setting state to AsyncPartialUpdatePending";
        // Add the node
        m_asyncUpdateState = AsyncPartialUpdatePending;

        QList<QmakeProFileNode *>::iterator it;
        bool add = true;
        if (debug)
            qDebug()<<"scheduleAsyncUpdate();"<<m_partialEvaluate.size()<<"nodes";
        it = m_partialEvaluate.begin();
        while (it != m_partialEvaluate.end()) {
            if (*it == node) {
                add = false;
                break;
            } else if (node->isParent(*it)) { // We already have the parent in the list, nothing to do
                it = m_partialEvaluate.erase(it);
            } else if ((*it)->isParent(node)) { // The node is the parent of a child already in the list
                add = false;
                break;
            } else {
                ++it;
            }
        }

        if (add)
            m_partialEvaluate.append(node);

        // Cancel running code model update
        m_codeModelFuture.cancel();

        startAsyncTimer(delay);

    } else if (m_asyncUpdateState == AsyncUpdateInProgress) {
        // A update is in progress
        // And this slot only gets called if a file changed on disc
        // So we'll play it safe and schedule a complete evaluate
        // This might trigger if due to version control a few files
        // change a partial update gets in progress and then another
        // batch of changes come in, which triggers a full update
        // even if that's not really needed
        if (debug)
            qDebug()<<"  Async update in progress, scheduling new one afterwards";
        scheduleAsyncUpdate(delay);
    }
}

void QmakeProject::scheduleAsyncUpdate(QmakeProFileNode::AsyncUpdateDelay delay)
{
    if (debug)
        qDebug()<<"scheduleAsyncUpdate";
    if (m_asyncUpdateState == ShuttingDown)
        return;

    if (m_cancelEvaluate) { // we are in progress of canceling
                            // and will start the evaluation after that
        if (debug)
            qDebug()<<"  canceling is in progress, doing nothing";
        return;
    }
    if (m_asyncUpdateState == AsyncUpdateInProgress) {
        if (debug)
            qDebug()<<"  update in progress, canceling and setting state to full update pending";
        m_cancelEvaluate = true;
        m_asyncUpdateState = AsyncFullUpdatePending;
        enableActiveQmakeBuildConfiguration(activeTarget(), false);
        m_rootProjectNode->setParseInProgressRecursive(true);
        return;
    }

    if (debug)
        qDebug()<<"  starting timer for full update, setting state to full update pending";
    m_partialEvaluate.clear();
    enableActiveQmakeBuildConfiguration(activeTarget(), false);
    m_rootProjectNode->setParseInProgressRecursive(true);
    m_asyncUpdateState = AsyncFullUpdatePending;

    // Cancel running code model update
    m_codeModelFuture.cancel();
    startAsyncTimer(delay);
}

void QmakeProject::startAsyncTimer(QmakeProFileNode::AsyncUpdateDelay delay)
{
    m_asyncUpdateTimer.stop();
    m_asyncUpdateTimer.setInterval(qMin(m_asyncUpdateTimer.interval(), delay == QmakeProFileNode::ParseLater ? 3000 : 0));
    m_asyncUpdateTimer.start();
}

void QmakeProject::incrementPendingEvaluateFutures()
{
    ++m_pendingEvaluateFuturesCount;
    if (debug)
        qDebug()<<"incrementPendingEvaluateFutures to"<<m_pendingEvaluateFuturesCount;

    m_asyncUpdateFutureInterface->setProgressRange(m_asyncUpdateFutureInterface->progressMinimum(),
                                                  m_asyncUpdateFutureInterface->progressMaximum() + 1);
}

void QmakeProject::decrementPendingEvaluateFutures()
{
    --m_pendingEvaluateFuturesCount;

    if (debug)
        qDebug()<<"decrementPendingEvaluateFutures to"<<m_pendingEvaluateFuturesCount;

    m_asyncUpdateFutureInterface->setProgressValue(m_asyncUpdateFutureInterface->progressValue() + 1);
    if (m_pendingEvaluateFuturesCount == 0) {
        if (debug)
            qDebug()<<"  WOHOO, no pending futures, cleaning up";
        // We are done!
        if (debug)
            qDebug()<<"  reporting finished";

        m_asyncUpdateFutureInterface->reportFinished();
        delete m_asyncUpdateFutureInterface;
        m_asyncUpdateFutureInterface = 0;
        m_cancelEvaluate = false;

        // TODO clear the profile cache ?
        if (m_asyncUpdateState == AsyncFullUpdatePending || m_asyncUpdateState == AsyncPartialUpdatePending) {
            if (debug)
                qDebug()<<"  Oh update is pending start the timer";
            startAsyncTimer(QmakeProFileNode::ParseLater);
        } else  if (m_asyncUpdateState != ShuttingDown){
            // After being done, we need to call:
            m_asyncUpdateState = Base;
            enableActiveQmakeBuildConfiguration(activeTarget(), true);
            updateFileList();
            updateCodeModels();
            updateBuildSystemData();
            if (activeTarget())
                activeTarget()->updateDefaultDeployConfigurations();
            updateRunConfigurations();
            emit proFilesEvaluated();
            if (debug)
                qDebug()<<"  Setting state to Base";
        }
    }
}

bool QmakeProject::wasEvaluateCanceled()
{
    return m_cancelEvaluate;
}

void QmakeProject::asyncUpdate()
{
    m_asyncUpdateTimer.setInterval(3000);
    if (debug)
        qDebug()<<"async update, timer expired, doing now";

    m_qmakeVfs->invalidateCache();

    Q_ASSERT(!m_asyncUpdateFutureInterface);
    m_asyncUpdateFutureInterface = new QFutureInterface<void>();

    m_asyncUpdateFutureInterface->setProgressRange(0, 0);
    Core::ProgressManager::addTask(m_asyncUpdateFutureInterface->future(),
                                   tr("Reading Project \"%1\"").arg(displayName()),
                                   Constants::PROFILE_EVALUATE);
    if (debug)
        qDebug()<<"  adding task";

    m_asyncUpdateFutureInterface->reportStarted();

    if (m_asyncUpdateState == AsyncFullUpdatePending) {
        if (debug)
            qDebug()<<"  full update, starting with root node";
        m_rootProjectNode->asyncUpdate();
    } else {
        if (debug)
            qDebug()<<"  partial update,"<<m_partialEvaluate.size()<<"nodes to update";
        foreach (QmakeProFileNode *node, m_partialEvaluate)
            node->asyncUpdate();
    }

    m_partialEvaluate.clear();
    if (debug)
        qDebug()<<"  Setting state to AsyncUpdateInProgress";
    m_asyncUpdateState = AsyncUpdateInProgress;
}

void QmakeProject::buildFinished(bool success)
{
    if (success)
        m_qmakeVfs->invalidateContents();
}

IProjectManager *QmakeProject::projectManager() const
{
    return m_manager;
}

QmakeManager *QmakeProject::qmakeProjectManager() const
{
    return m_manager;
}

bool QmakeProject::supportsKit(Kit *k, QString *errorMessage) const
{
    QtSupport::BaseQtVersion *version = QtSupport::QtKitInformation::qtVersion(k);
    if (!version && errorMessage)
        *errorMessage = tr("No Qt version set in kit.");
    return version;
}

QString QmakeProject::displayName() const
{
    return projectFilePath().toFileInfo().completeBaseName();
}

Core::IDocument *QmakeProject::document() const
{
    return m_fileInfo;
}

QStringList QmakeProject::files(FilesMode fileMode) const
{
    QStringList files;
    for (int i = 0; i < FileTypeSize; ++i) {
        files += m_projectFiles->files[i];
        if (fileMode == AllFiles)
            files += m_projectFiles->generatedFiles[i];
    }

    files.removeDuplicates();

    return files;
}

// Find the folder that contains a file a certain type (recurse down)
static FolderNode *folderOf(FolderNode *in, FileType fileType, const FileName &fileName)
{
    foreach (FileNode *fn, in->fileNodes())
        if (fn->fileType() == fileType && fn->path() == fileName)
            return in;
    foreach (FolderNode *folder, in->subFolderNodes())
        if (FolderNode *pn = folderOf(folder, fileType, fileName))
            return pn;
    return 0;
}

// Find the QmakeProFileNode that contains a file of a certain type.
// First recurse down to folder, then find the pro-file.
static QmakeProFileNode *proFileNodeOf(QmakeProFileNode *in, FileType fileType, const FileName &fileName)
{
    for (FolderNode *folder =  folderOf(in, fileType, fileName); folder; folder = folder->parentFolderNode())
        if (QmakeProFileNode *proFile = dynamic_cast<QmakeProFileNode *>(folder))
            return proFile;
    return 0;
}

QString QmakeProject::generatedUiHeader(const FileName &formFile) const
{
    // Look in sub-profiles as SessionManager::projectForFile returns
    // the top-level project only.
    if (m_rootProjectNode)
        if (const QmakeProFileNode *pro = proFileNodeOf(m_rootProjectNode, FormType, formFile))
            return QmakeProFileNode::uiHeaderFile(
                        pro->uiDirectory(Utils::FileName::fromString(pro->buildDir())),
                        formFile);
    return QString();
}

void QmakeProject::proFileParseError(const QString &errorMessage)
{
    Core::MessageManager::write(errorMessage);
}

QtSupport::ProFileReader *QmakeProject::createProFileReader(const QmakeProFileNode *qmakeProFileNode, QmakeBuildConfiguration *bc)
{
    if (!m_qmakeGlobals) {
        m_qmakeGlobals = new ProFileGlobals;
        m_qmakeGlobalsRefCnt = 0;

        Kit *k;
        Environment env = Environment::systemEnvironment();
        QStringList qmakeArgs;
        if (!bc)
            bc = activeTarget() ? static_cast<QmakeBuildConfiguration *>(activeTarget()->activeBuildConfiguration()) : 0;

        if (bc) {
            k = bc->target()->kit();
            env = bc->environment();
            if (bc->qmakeStep())
                qmakeArgs = bc->qmakeStep()->parserArguments();
            else
                qmakeArgs = bc->configCommandLineArguments();
        } else {
            k = KitManager::defaultKit();
        }

        QtSupport::BaseQtVersion *qtVersion = QtSupport::QtKitInformation::qtVersion(k);
        QString systemRoot = SysRootKitInformation::hasSysRoot(k)
                ? SysRootKitInformation::sysRoot(k).toString() : QString();

        if (qtVersion && qtVersion->isValid()) {
            m_qmakeGlobals->qmake_abslocation = QDir::cleanPath(qtVersion->qmakeCommand().toString());
            m_qmakeGlobals->setProperties(qtVersion->versionInfo());
        }
        m_qmakeGlobals->setDirectories(m_rootProjectNode->sourceDir(), m_rootProjectNode->buildDir());
        m_qmakeGlobals->sysroot = systemRoot;

        Environment::const_iterator eit = env.constBegin(), eend = env.constEnd();
        for (; eit != eend; ++eit)
            m_qmakeGlobals->environment.insert(env.key(eit), env.value(eit));

        m_qmakeGlobals->setCommandLineArguments(m_rootProjectNode->buildDir(), qmakeArgs);

        QtSupport::ProFileCacheManager::instance()->incRefCount();

        // On ios, qmake is called recursively, and the second call with a different
        // spec.
        // macx-ios-clang just creates supporting makefiles, and to avoid being
        // slow does not evaluate everything, and contains misleading information
        // (that is never used).
        // macx-xcode correctly evaluates the variables and generates the xcodeproject
        // that is actually used to build the application.
        //
        // It is important to override the spec file only for the creator evaluator,
        // and not the qmake buildstep used to build the app (as we use the makefiles).
        const char IOSQT[] = "Qt4ProjectManager.QtVersion.Ios"; // from Ios::Constants
        if (qtVersion && qtVersion->type() == QLatin1String(IOSQT))
            m_qmakeGlobals->xqmakespec = QLatin1String("macx-xcode");
    }
    ++m_qmakeGlobalsRefCnt;

    QtSupport::ProFileReader *reader = new QtSupport::ProFileReader(m_qmakeGlobals, m_qmakeVfs);

    reader->setOutputDir(qmakeProFileNode->buildDir());

    return reader;
}

ProFileGlobals *QmakeProject::qmakeGlobals()
{
    return m_qmakeGlobals;
}

QMakeVfs *QmakeProject::qmakeVfs()
{
    return m_qmakeVfs;
}

void QmakeProject::destroyProFileReader(QtSupport::ProFileReader *reader)
{
    delete reader;
    if (!--m_qmakeGlobalsRefCnt) {
        QString dir = m_fileInfo->filePath().toFileInfo().absolutePath();
        if (!dir.endsWith(QLatin1Char('/')))
            dir += QLatin1Char('/');
        QtSupport::ProFileCacheManager::instance()->discardFiles(dir);
        QtSupport::ProFileCacheManager::instance()->decRefCount();

        delete m_qmakeGlobals;
        m_qmakeGlobals = 0;
    }
}

ProjectNode *QmakeProject::rootProjectNode() const
{
    return m_rootProjectNode;
}

QmakeProFileNode *QmakeProject::rootQmakeProjectNode() const
{
    return m_rootProjectNode;
}

bool QmakeProject::validParse(const FileName &proFilePath) const
{
    if (!m_rootProjectNode)
        return false;
    const QmakeProFileNode *node = m_rootProjectNode->findProFileFor(proFilePath);
    return node && node->validParse();
}

bool QmakeProject::parseInProgress(const FileName &proFilePath) const
{
    if (!m_rootProjectNode)
        return false;
    const QmakeProFileNode *node = m_rootProjectNode->findProFileFor(proFilePath);
    return node && node->parseInProgress();
}

void QmakeProject::collectAllProFiles(QList<QmakeProFileNode *> &list, QmakeProFileNode *node, Parsing parse,
                                      const QList<QmakeProjectType> &projectTypes)
{
    if (parse == ExactAndCumulativeParse || node->includedInExactParse())
        if (projectTypes.isEmpty() || projectTypes.contains(node->projectType()))
            list.append(node);
    foreach (ProjectNode *n, node->subProjectNodes()) {
        QmakeProFileNode *qmakeProFileNode = dynamic_cast<QmakeProFileNode *>(n);
        if (qmakeProFileNode)
            collectAllProFiles(list, qmakeProFileNode, parse, projectTypes);
    }
}

QList<QmakeProFileNode *> QmakeProject::applicationProFiles(Parsing parse) const
{
    return allProFiles(QList<QmakeProjectType>() << ApplicationTemplate << ScriptTemplate, parse);
}

QList<QmakeProFileNode *> QmakeProject::allProFiles(const QList<QmakeProjectType> &projectTypes, Parsing parse) const
{
    QList<QmakeProFileNode *> list;
    if (!rootProjectNode())
        return list;
    collectAllProFiles(list, rootQmakeProjectNode(), parse, projectTypes);
    return list;
}

bool QmakeProject::hasApplicationProFile(const FileName &path) const
{
    if (path.isEmpty())
        return false;

    QList<QmakeProFileNode *> list = applicationProFiles();
    foreach (QmakeProFileNode * node, list)
        if (node->path() == path)
            return true;
    return false;
}

QList<QmakeProFileNode *> QmakeProject::nodesWithQtcRunnable(QList<QmakeProFileNode *> nodes)
{
    std::function<bool (QmakeProFileNode *)> hasQtcRunnable = [](QmakeProFileNode *node) {
        return node->isQtcRunnable();
    };

    if (anyOf(nodes, hasQtcRunnable))
        erase(nodes, std::not1(hasQtcRunnable));
    return nodes;
}

QList<Core::Id> QmakeProject::idsForNodes(Core::Id base, const QList<QmakeProFileNode *> &nodes)
{
    return Utils::transform(nodes, [&base](QmakeProFileNode *node) {
        return base.withSuffix(node->path().toString());
    });
}

void QmakeProject::activeTargetWasChanged()
{
    if (m_activeTarget) {
        disconnect(m_activeTarget, &Target::activeBuildConfigurationChanged,
                   this, &QmakeProject::scheduleAsyncUpdateLater);
    }

    m_activeTarget = activeTarget();

    if (!m_activeTarget)
        return;

    connect(m_activeTarget, &Target::activeBuildConfigurationChanged,
            this, &QmakeProject::scheduleAsyncUpdateLater);

    scheduleAsyncUpdate();
}

bool QmakeProject::hasSubNode(QmakePriFileNode *root, const FileName &path)
{
    if (root->path() == path)
        return true;
    foreach (FolderNode *fn, root->subFolderNodes()) {
        if (dynamic_cast<QmakeProFileNode *>(fn)) {
            // we aren't interested in pro file nodes
        } else if (QmakePriFileNode *qt4prifilenode = dynamic_cast<QmakePriFileNode *>(fn)) {
            if (hasSubNode(qt4prifilenode, path))
                return true;
        }
    }
    return false;
}

void QmakeProject::findProFile(const FileName &fileName, QmakeProFileNode *root, QList<QmakeProFileNode *> &list)
{
    if (hasSubNode(root, fileName))
        list.append(root);

    foreach (FolderNode *fn, root->subFolderNodes())
        if (QmakeProFileNode *qt4proFileNode = dynamic_cast<QmakeProFileNode *>(fn))
            findProFile(fileName, qt4proFileNode, list);
}

void QmakeProject::notifyChanged(const FileName &name)
{
    if (files(QmakeProject::ExcludeGeneratedFiles).contains(name.toString())) {
        QList<QmakeProFileNode *> list;
        findProFile(name, rootQmakeProjectNode(), list);
        foreach (QmakeProFileNode *node, list) {
            QtSupport::ProFileCacheManager::instance()->discardFile(name.toString());
            node->scheduleUpdate(QmakeProFileNode::ParseNow);
        }
    }
}

void QmakeProject::watchFolders(const QStringList &l, QmakePriFileNode *node)
{
    if (l.isEmpty())
        return;
    if (!m_centralizedFolderWatcher)
        m_centralizedFolderWatcher = new Internal::CentralizedFolderWatcher(this);
    m_centralizedFolderWatcher->watchFolders(l, node);
}

void QmakeProject::unwatchFolders(const QStringList &l, QmakePriFileNode *node)
{
    if (m_centralizedFolderWatcher && !l.isEmpty())
        m_centralizedFolderWatcher->unwatchFolders(l, node);
}

/////////////
/// Centralized Folder Watcher
////////////

// All the folder have a trailing slash!

namespace {
    bool debugCFW = false;
}

CentralizedFolderWatcher::CentralizedFolderWatcher(QmakeProject *parent)
    : QObject(parent), m_project(parent)
{
    m_compressTimer.setSingleShot(true);
    m_compressTimer.setInterval(200);
    connect(&m_compressTimer, SIGNAL(timeout()),
            this, SLOT(onTimer()));
    connect (&m_watcher, SIGNAL(directoryChanged(QString)),
             this, SLOT(folderChanged(QString)));
}

CentralizedFolderWatcher::~CentralizedFolderWatcher()
{

}

QSet<QString> CentralizedFolderWatcher::recursiveDirs(const QString &folder)
{
    QSet<QString> result;
    QDir dir(folder);
    QStringList list = dir.entryList(QDir::Dirs | QDir::NoSymLinks | QDir::NoDotAndDotDot);
    foreach (const QString &f, list) {
        const QString a = folder + f + QLatin1Char('/');
        result.insert(a);
        result += recursiveDirs(a);
    }
    return result;
}

void CentralizedFolderWatcher::watchFolders(const QList<QString> &folders, QmakePriFileNode *node)
{
    if (debugCFW)
        qDebug()<<"CFW::watchFolders()"<<folders<<"for node"<<node->path();
    m_watcher.addPaths(folders);

    const QChar slash = QLatin1Char('/');
    foreach (const QString &f, folders) {
        QString folder = f;
        if (!folder.endsWith(slash))
            folder.append(slash);
        m_map.insert(folder, node);

        // Support for recursive watching
        // we add the recursive directories we find
        QSet<QString> tmp = recursiveDirs(folder);
        if (!tmp.isEmpty())
            m_watcher.addPaths(tmp.toList());
        m_recursiveWatchedFolders += tmp;

        if (debugCFW)
            qDebug()<<"adding recursive dirs for"<< folder<<":"<<tmp;
    }
}

void CentralizedFolderWatcher::unwatchFolders(const QList<QString> &folders, QmakePriFileNode *node)
{
    if (debugCFW)
        qDebug()<<"CFW::unwatchFolders()"<<folders<<"for node"<<node->path();
    const QChar slash = QLatin1Char('/');
    foreach (const QString &f, folders) {
        QString folder = f;
        if (!folder.endsWith(slash))
            folder.append(slash);
        m_map.remove(folder, node);
        if (!m_map.contains(folder))
            m_watcher.removePath(folder);

        // Figure out which recursive directories we can remove
        // this might not scale. I'm pretty sure it doesn't
        // A scaling implementation would need to save more information
        // where a given directory watcher actual comes from...

        QStringList toRemove;
        foreach (const QString &rwf, m_recursiveWatchedFolders) {
            if (rwf.startsWith(folder)) {
                // So the rwf is a subdirectory of a folder we aren't watching
                // but maybe someone else wants us to watch
                bool needToWatch = false;
                QMultiMap<QString, QmakePriFileNode *>::const_iterator it, end;
                end = m_map.constEnd();
                for (it = m_map.constEnd(); it != end; ++it) {
                    if (rwf.startsWith(it.key())) {
                        needToWatch = true;
                        break;
                    }
                }
                if (!needToWatch) {
                    m_watcher.removePath(rwf);
                    toRemove << rwf;
                }
            }
        }

        if (debugCFW)
            qDebug()<<"removing recursive dirs for"<<folder<<":"<<toRemove;

        foreach (const QString &tr, toRemove) {
            m_recursiveWatchedFolders.remove(tr);
        }
    }
}

void CentralizedFolderWatcher::folderChanged(const QString &folder)
{
    m_changedFolders.insert(folder);
    m_compressTimer.start();
}

void CentralizedFolderWatcher::onTimer()
{
    foreach (const QString &folder, m_changedFolders)
        delayedFolderChanged(folder);
    m_changedFolders.clear();
}

void CentralizedFolderWatcher::delayedFolderChanged(const QString &folder)
{
    if (debugCFW)
        qDebug()<<"CFW::folderChanged"<<folder;
    // Figure out whom to inform

    QString dir = folder;
    const QChar slash = QLatin1Char('/');
    bool newOrRemovedFiles = false;
    while (true) {
        if (!dir.endsWith(slash))
            dir.append(slash);
        QList<QmakePriFileNode *> nodes = m_map.values(dir);
        if (!nodes.isEmpty()) {
            // Collect all the files
            QSet<FileName> newFiles;
            newFiles += QmakePriFileNode::recursiveEnumerate(folder);
            foreach (QmakePriFileNode *node, nodes) {
                newOrRemovedFiles = newOrRemovedFiles
                        || node->folderChanged(folder, newFiles);
            }
        }

        // Chop off last part, and break if there's nothing to chop off
        //
        if (dir.length() < 2)
            break;

        // We start before the last slash
        const int index = dir.lastIndexOf(slash, dir.length() - 2);
        if (index == -1)
            break;
        dir.truncate(index + 1);
    }

    QString folderWithSlash = folder;
    if (!folder.endsWith(slash))
        folderWithSlash.append(slash);

    // If a subdirectory was added, watch it too
    QSet<QString> tmp = recursiveDirs(folderWithSlash);
    if (!tmp.isEmpty()) {
        if (debugCFW)
            qDebug()<<"found new recursive dirs"<<tmp;

        QSet<QString> alreadyAdded = m_watcher.directories().toSet();
        tmp.subtract(alreadyAdded);
        if (!tmp.isEmpty())
            m_watcher.addPaths(tmp.toList());
        m_recursiveWatchedFolders += tmp;
    }

    if (newOrRemovedFiles) {
        m_project->updateFileList();
        m_project->updateCodeModels();
    }
}

bool QmakeProject::needsConfiguration() const
{
    return targets().isEmpty();
}

void QmakeProject::configureAsExampleProject(const QStringList &platforms, const QStringList &preferredFeatures)
{
    QList<Kit *> preferredKits;
    Core::FeatureSet featuresSet;
    foreach(const QString& f, preferredFeatures) {
        featuresSet |= Core::Feature(Core::Id::fromString(f));
    }

    QList<const BuildInfo *> infoList;
    QList<Kit *> kits = KitManager::kits();
    foreach (Kit *k, kits) {
        QtSupport::BaseQtVersion *version = QtSupport::QtKitInformation::qtVersion(k);
        if (!version)
            continue;
        if (!platforms.isEmpty() && !platforms.contains(version->platformName()))
            continue;

        IBuildConfigurationFactory *factory = IBuildConfigurationFactory::find(k, projectFilePath().toString());
        if (!factory)
            continue;
        foreach (BuildInfo *info, factory->availableSetups(k, projectFilePath().toString()))
            infoList << info;

        if (!preferredFeatures.isEmpty() && version->availableFeatures().contains(featuresSet))
            preferredKits << k;
    }
    setup(infoList);
    qDeleteAll(infoList);
<<<<<<< HEAD
    ProjectExplorer::ProjectExplorerPlugin::instance()->requestProjectModeUpdate(this);
=======
    ProjectExplorerPlugin::requestProjectModeUpdate(this);
>>>>>>> 1eb29292

    foreach (Kit *k, preferredKits) {
        if (Target *t = target(k)) {
            setActiveTarget(t);
            break;
        }
    }
}

bool QmakeProject::requiresTargetPanel() const
{
    return false;
}

// All the Qmake run configurations should share code.
// This is a rather suboptimal way to do that for disabledReason()
// but more pratical then duplicated the code everywhere
QString QmakeProject::disabledReasonForRunConfiguration(const FileName &proFilePath)
{
    if (!proFilePath.exists())
        return tr("The .pro file \"%1\" does not exist.")
                .arg(proFilePath.fileName());

    if (!m_rootProjectNode) // Shutting down
        return QString();

    if (!m_rootProjectNode->findProFileFor(proFilePath))
        return tr("The .pro file \"%1\" is not part of the project.")
                .arg(proFilePath.fileName());

    return tr("The .pro file \"%1\" could not be parsed.")
            .arg(proFilePath.fileName());
}

QString QmakeProject::buildNameFor(const Kit *k)
{
    if (!k)
        return QLatin1String("unknown");

    return k->fileSystemFriendlyName();
}

void QmakeProject::updateBuildSystemData()
{
    Target * const target = activeTarget();
    if (!target)
        return;
    const QmakeProFileNode * const rootNode = rootQmakeProjectNode();
    if (!rootNode || rootNode->parseInProgress())
        return;

    DeploymentData deploymentData;
    collectData(rootNode, deploymentData);
    target->setDeploymentData(deploymentData);

    BuildTargetInfoList appTargetList;
    foreach (const QmakeProFileNode * const node, applicationProFiles()) {
        appTargetList.list << BuildTargetInfo(node->targetInformation().target,
                                              FileName::fromString(executableFor(node)),
                                              node->path());
    }
    target->setApplicationTargets(appTargetList);
}

void QmakeProject::collectData(const QmakeProFileNode *node, DeploymentData &deploymentData)
{
    if (!node->isSubProjectDeployable(node->path().toString()))
        return;

    const InstallsList &installsList = node->installsList();
    foreach (const InstallsItem &item, installsList.items) {
        foreach (const QString &localFile, item.files)
            deploymentData.addFile(localFile, item.path);
    }

    switch (node->projectType()) {
    case ApplicationTemplate:
        if (!installsList.targetPath.isEmpty())
            collectApplicationData(node, deploymentData);
        break;
    case SharedLibraryTemplate:
    case StaticLibraryTemplate:
        collectLibraryData(node, deploymentData);
        break;
    case SubDirsTemplate:
        foreach (const ProjectNode * const subProject, node->subProjectNodesExact()) {
            const QmakeProFileNode * const qt4SubProject
                    = dynamic_cast<const QmakeProFileNode *>(subProject);
            if (!qt4SubProject)
                continue;
            collectData(qt4SubProject, deploymentData);
        }
        break;
    default:
        break;
    }
}

void QmakeProject::collectApplicationData(const QmakeProFileNode *node, DeploymentData &deploymentData)
{
    QString executable = executableFor(node);
    if (!executable.isEmpty())
        deploymentData.addFile(executable, node->installsList().targetPath,
                               DeployableFile::TypeExecutable);
}

static QString destDirFor(const TargetInformation &ti)
{
    if (ti.destDir.isEmpty())
        return ti.buildDir;
    if (QDir::isRelativePath(ti.destDir))
        return QDir::cleanPath(ti.buildDir + QLatin1Char('/') + ti.destDir);
    return ti.destDir;
}

void QmakeProject::collectLibraryData(const QmakeProFileNode *node, DeploymentData &deploymentData)
{
    const QString targetPath = node->installsList().targetPath;
    if (targetPath.isEmpty())
        return;
    const Kit * const kit = activeTarget()->kit();
    const ToolChain * const toolchain = ToolChainKitInformation::toolChain(kit);
    if (!toolchain)
        return;

    TargetInformation ti = node->targetInformation();
    QString targetFileName = ti.target;
    const QStringList config = node->variableValue(ConfigVar);
    const bool isStatic = config.contains(QLatin1String("static"));
    const bool isPlugin = config.contains(QLatin1String("plugin"));
    switch (toolchain->targetAbi().os()) {
    case Abi::WindowsOS: {
        QString targetVersionExt = node->singleVariableValue(TargetVersionExtVar);
        if (targetVersionExt.isEmpty()) {
            const QString version = node->singleVariableValue(VersionVar);
            if (!version.isEmpty()) {
                targetVersionExt = version.left(version.indexOf(QLatin1Char('.')));
                if (targetVersionExt == QLatin1String("0"))
                    targetVersionExt.clear();
            }
        }
        targetFileName += targetVersionExt + QLatin1Char('.');
        targetFileName += QLatin1String(isStatic ? "lib" : "dll");
        deploymentData.addFile(destDirFor(ti) + QLatin1Char('/') + targetFileName, targetPath);
        break;
    }
    case Abi::MacOS: {
        QString destDir = destDirFor(ti);
        if (config.contains(QLatin1String("lib_bundle"))) {
            destDir.append(QLatin1Char('/')).append(ti.target)
                    .append(QLatin1String(".framework"));
        } else {
            targetFileName.prepend(QLatin1String("lib"));
            if (!isPlugin) {
                targetFileName += QLatin1Char('.');
                const QString version = node->singleVariableValue(VersionVar);
                QString majorVersion = version.left(version.indexOf(QLatin1Char('.')));
                if (majorVersion.isEmpty())
                    majorVersion = QLatin1String("1");
                targetFileName += majorVersion;
            }
            targetFileName += QLatin1Char('.');
            targetFileName += node->singleVariableValue(isStatic
                    ? StaticLibExtensionVar : ShLibExtensionVar);
        }
        deploymentData.addFile(destDir + QLatin1Char('/') + targetFileName, targetPath);
        break;
    }
    case Abi::LinuxOS:
    case Abi::BsdOS:
    case Abi::UnixOS:
        targetFileName.prepend(QLatin1String("lib"));
        targetFileName += QLatin1Char('.');
        if (isStatic) {
            targetFileName += QLatin1Char('a');
        } else {
            targetFileName += QLatin1String("so");
            deploymentData.addFile(destDirFor(ti) + QLatin1Char('/') + targetFileName, targetPath);
            if (!isPlugin) {
                QString version = node->singleVariableValue(VersionVar);
                if (version.isEmpty())
                    version = QLatin1String("1.0.0");
                targetFileName += QLatin1Char('.');
                while (true) {
                    deploymentData.addFile(destDirFor(ti) + QLatin1Char('/')
                            + targetFileName + version, targetPath);
                    const QString tmpVersion = version.left(version.lastIndexOf(QLatin1Char('.')));
                    if (tmpVersion == version)
                        break;
                    version = tmpVersion;
                }
            }
        }
        break;
    default:
        break;
    }
}

bool QmakeProject::matchesKit(const Kit *kit)
{
    QList<QtSupport::BaseQtVersion *> parentQts;
    FileName filePath = projectFilePath();
    foreach (QtSupport::BaseQtVersion *version, QtSupport::QtVersionManager::validVersions()) {
        if (version->isSubProject(filePath))
            parentQts.append(version);
    }

    QtSupport::BaseQtVersion *version = QtSupport::QtKitInformation::qtVersion(kit);
    if (!parentQts.isEmpty())
        return parentQts.contains(version);
    return false;
}

QString QmakeProject::executableFor(const QmakeProFileNode *node)
{
    const Kit * const kit = activeTarget()->kit();
    const ToolChain * const toolchain = ToolChainKitInformation::toolChain(kit);
    if (!toolchain)
        return QString();

    TargetInformation ti = node->targetInformation();
    QString target;

    switch (toolchain->targetAbi().os()) {
    case Abi::MacOS:
        if (node->variableValue(ConfigVar).contains(QLatin1String("app_bundle"))) {
            target = ti.target + QLatin1String(".app/Contents/MacOS/") + ti.target;
            break;
        }
        // else fall through
    default: {
        QString extension = node->singleVariableValue(TargetExtVar);
        target = ti.target + extension;
        break;
    }
    }
    return QDir(destDirFor(ti)).absoluteFilePath(target);
}

void QmakeProject::emitBuildDirectoryInitialized()
{
    emit buildDirectoryInitialized();
}

ProjectImporter *QmakeProject::createProjectImporter() const
{
    return new QmakeProjectImporter(projectFilePath().toString());
}

QmakeProject::AsyncUpdateState QmakeProject::asyncUpdateState() const
{
    return m_asyncUpdateState;
}

} // namespace QmakeProjectManager

#include "qmakeproject.moc"<|MERGE_RESOLUTION|>--- conflicted
+++ resolved
@@ -1366,11 +1366,7 @@
     }
     setup(infoList);
     qDeleteAll(infoList);
-<<<<<<< HEAD
-    ProjectExplorer::ProjectExplorerPlugin::instance()->requestProjectModeUpdate(this);
-=======
     ProjectExplorerPlugin::requestProjectModeUpdate(this);
->>>>>>> 1eb29292
 
     foreach (Kit *k, preferredKits) {
         if (Target *t = target(k)) {
