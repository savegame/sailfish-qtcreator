--- conflicted
+++ resolved
@@ -95,18 +95,12 @@
 
     ProjectExplorer::KitManager::registerKitInformation(new QmakeKitInformation);
 
-<<<<<<< HEAD
-    addObject(m_proFileEditorFactory);
-
-    addAutoReleasedObject(new SubdirsProjectWizard);
-=======
     IWizardFactory::registerFactoryCreator([]() {
         QList<IWizardFactory *> result;
         result << new SubdirsProjectWizard << new GuiAppWizard << new LibraryWizard
                << new TestWizard << new CustomWidgetWizard;
         return result;
     });
->>>>>>> 1eb29292
 
     addAutoReleasedObject(new CustomWizardMetaFactory<CustomQmakeProjectWizard>
                           (QLatin1String("qmakeproject"), IWizardFactory::ProjectWizard));
