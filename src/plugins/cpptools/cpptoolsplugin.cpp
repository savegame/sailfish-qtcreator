--- conflicted
+++ resolved
@@ -109,24 +109,12 @@
 
 void FindClassDeclarations::displayResult(int index)
 {
-<<<<<<< HEAD
-    Core::Utils::FileSearchResult result = m_watcher.future().resultAt(index);
+    Utils::FileSearchResult result = m_watcher.future().resultAt(index);
     _resultWindow->addResult(result.fileName,
                              result.lineNumber,
                              result.matchingLine,
                              result.matchStart,
                              result.matchLength);
-=======
-    Utils::FileSearchResult result = m_watcher.future().resultAt(index);
-    Find::ResultWindowItem *item = _resultWindow->addResult(result.fileName,
-                                                            result.lineNumber,
-                                                            result.matchingLine,
-                                                            result.matchStart,
-                                                            result.matchLength);
-    if (item)
-        connect(item, SIGNAL(activated(const QString&,int,int)),
-                this, SLOT(openEditor(const QString&,int,int)));
->>>>>>> fa2ca2de
 }
 
 void FindClassDeclarations::searchFinished()
@@ -174,24 +162,12 @@
 
 void FindFunctionCalls::displayResult(int index)
 {
-<<<<<<< HEAD
-    Core::Utils::FileSearchResult result = m_watcher.future().resultAt(index);
+    Utils::FileSearchResult result = m_watcher.future().resultAt(index);
     _resultWindow->addResult(result.fileName,
                              result.lineNumber,
                              result.matchingLine,
                              result.matchStart,
                              result.matchLength);
-=======
-    Utils::FileSearchResult result = m_watcher.future().resultAt(index);
-    Find::ResultWindowItem *item = _resultWindow->addResult(result.fileName,
-                                                            result.lineNumber,
-                                                            result.matchingLine,
-                                                            result.matchStart,
-                                                            result.matchLength);
-    if (item)
-        connect(item, SIGNAL(activated(const QString&,int,int)),
-                this, SLOT(openEditor(const QString&,int,int)));
->>>>>>> fa2ca2de
 }
 
 void FindFunctionCalls::searchFinished()
