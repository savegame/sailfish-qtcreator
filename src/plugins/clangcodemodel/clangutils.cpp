/****************************************************************************
**
** Copyright (C) 2016 The Qt Company Ltd.
** Contact: https://www.qt.io/licensing/
**
** This file is part of Qt Creator.
**
** Commercial License Usage
** Licensees holding valid commercial Qt licenses may use this file in
** accordance with the commercial license agreement provided with the
** Software or, alternatively, in accordance with the terms contained in
** a written agreement between you and The Qt Company. For licensing terms
** and conditions see https://www.qt.io/terms-conditions. For further
** information use the contact form at https://www.qt.io/contact-us.
**
** GNU General Public License Usage
** Alternatively, this file may be used under the terms of the GNU
** General Public License version 3 as published by the Free Software
** Foundation with exceptions as appearing in the file LICENSE.GPL3-EXCEPT
** included in the packaging of this file. Please review the following
** information to ensure the GNU General Public License requirements will
** be met: https://www.gnu.org/licenses/gpl-3.0.html.
**
****************************************************************************/

#include "clangutils.h"

#include "clangeditordocumentprocessor.h"
#include "clangmodelmanagersupport.h"

#include <coreplugin/icore.h>
#include <coreplugin/idocument.h>
#include <cpptools/baseeditordocumentparser.h>
#include <cpptools/compileroptionsbuilder.h>
#include <cpptools/cppmodelmanager.h>
#include <cpptools/editordocumenthandle.h>
#include <cpptools/projectpart.h>
#include <cpptools/cppcodemodelsettings.h>
#include <cpptools/cpptoolsreuse.h>
#include <projectexplorer/projectexplorerconstants.h>
#include <utils/qtcassert.h>

#include <QDir>
#include <QFile>
#include <QStringList>

using namespace ClangCodeModel;
using namespace ClangCodeModel::Internal;
using namespace Core;
using namespace CppTools;

namespace ClangCodeModel {
namespace Utils {

/**
 * @brief Creates list of message-line arguments required for correct parsing
 * @param pPart Null if file isn't part of any project
 * @param fileName Path to file, non-empty
 */
QStringList createClangOptions(const ProjectPart::Ptr &pPart, const QString &fileName)
{
    ProjectFile::Kind fileKind = ProjectFile::Unclassified;
    if (!pPart.isNull())
        foreach (const ProjectFile &file, pPart->files)
            if (file.path == fileName) {
                fileKind = file.kind;
                break;
            }
    if (fileKind == ProjectFile::Unclassified)
        fileKind = ProjectFile::classify(fileName);

    return createClangOptions(pPart, fileKind);
}

static QString creatorResourcePath()
{
#ifndef UNIT_TESTS
    return Core::ICore::instance()->resourcePath();
#else
    return QString();
#endif
}

class LibClangOptionsBuilder final : public CompilerOptionsBuilder
{
public:
    LibClangOptionsBuilder(const ProjectPart &projectPart)
        : CompilerOptionsBuilder(projectPart, CLANG_VERSION, CLANG_RESOURCE_DIR)
    {
    }

<<<<<<< HEAD
    void addPredefinedHeaderPathsOptions() final
    {
        CompilerOptionsBuilder::addPredefinedHeaderPathsOptions();
        addWrappedQtHeadersIncludePath();
=======
    void addToolchainAndProjectMacros() final
    {
        addMacros({ProjectExplorer::Macro("Q_CREATOR_RUN", "1")});
        CompilerOptionsBuilder::addToolchainAndProjectMacros();
>>>>>>> 194bde26
    }

    void addExtraOptions() final
    {
        addDummyUiHeaderOnDiskIncludePath();
        add("-fmessage-length=0");
        add("-fdiagnostics-show-note-include-stack");
        add("-fmacro-backtrace-limit=0");
        add("-fretain-comments-from-system-headers");
        add("-ferror-limit=1000");
    }

private:
    void addWrappedQtHeadersIncludePath()
    {
        static const QString resourcePath = creatorResourcePath();
        static QString wrappedQtHeadersPath = resourcePath + "/cplusplus/wrappedQtHeaders";
        QTC_ASSERT(QDir(wrappedQtHeadersPath).exists(), return;);

        if (m_projectPart.qtVersion != CppTools::ProjectPart::NoQt) {
            const QString wrappedQtCoreHeaderPath = wrappedQtHeadersPath + "/QtCore";
            add(includeDirOption() + QDir::toNativeSeparators(wrappedQtHeadersPath));
            add(includeDirOption() + QDir::toNativeSeparators(wrappedQtCoreHeaderPath));
        }
    }

    void addDummyUiHeaderOnDiskIncludePath()
    {
        const QString path = ModelManagerSupportClang::instance()->dummyUiHeaderOnDiskDirPath();
        if (!path.isEmpty())
            add(includeDirOption() + QDir::toNativeSeparators(path));
    }
};

/**
 * @brief Creates list of message-line arguments required for correct parsing
 * @param pPart Null if file isn't part of any project
 * @param fileKind Determines language and source/header state
 */
QStringList createClangOptions(const ProjectPart::Ptr &pPart, ProjectFile::Kind fileKind)
{
    if (!pPart)
        return QStringList();
    return LibClangOptionsBuilder(*pPart).build(fileKind, CompilerOptionsBuilder::PchUsage::None);
}

ProjectPart::Ptr projectPartForFile(const QString &filePath)
{
    if (const auto parser = CppTools::BaseEditorDocumentParser::get(filePath))
        return parser->projectPartInfo().projectPart;
    return ProjectPart::Ptr();
}

ProjectPart::Ptr projectPartForFileBasedOnProcessor(const QString &filePath)
{
    if (const auto processor = ClangEditorDocumentProcessor::get(filePath))
        return processor->projectPart();
    return ProjectPart::Ptr();
}

bool isProjectPartLoaded(const ProjectPart::Ptr projectPart)
{
    if (projectPart)
        return CppModelManager::instance()->projectPartForId(projectPart->id());
    return false;
}

QString projectPartIdForFile(const QString &filePath)
{
    const ProjectPart::Ptr projectPart = projectPartForFile(filePath);

    if (isProjectPartLoaded(projectPart))
        return projectPart->id(); // OK, Project Part is still loaded
    return QString();
}

CppEditorDocumentHandle *cppDocument(const QString &filePath)
{
    return CppTools::CppModelManager::instance()->cppEditorDocument(filePath);
}

void setLastSentDocumentRevision(const QString &filePath, uint revision)
{
    if (CppEditorDocumentHandle *document = cppDocument(filePath))
        document->sendTracker().setLastSentRevision(int(revision));
}

// CLANG-UPGRADE-CHECK: Workaround still needed?
// Remove once clang reports correct columns for lines with multi-byte utf8.
int extraUtf8CharsShift(const QString &str, int column)
{
    int shift = 0;
    const QByteArray byteArray = str.toUtf8();
    for (int i = 0; i < qMin(str.length(), column); ++i) {
        const uchar firstByte = static_cast<uchar>(byteArray.at(i));
        // Skip different amount of bytes depending on value
        if (firstByte < 0xC0) {
            continue;
        } else if (firstByte < 0xE0) {
            ++shift;
            ++i;
        } else if (firstByte < 0xF0) {
            shift += 2;
            i += 2;
        } else {
            shift += 3;
            i += 3;
        }
    }
    return shift;
}


} // namespace Utils
} // namespace Clang<|MERGE_RESOLUTION|>--- conflicted
+++ resolved
@@ -89,17 +89,16 @@
     {
     }
 
-<<<<<<< HEAD
     void addPredefinedHeaderPathsOptions() final
     {
         CompilerOptionsBuilder::addPredefinedHeaderPathsOptions();
         addWrappedQtHeadersIncludePath();
-=======
+    }
+
     void addToolchainAndProjectMacros() final
     {
         addMacros({ProjectExplorer::Macro("Q_CREATOR_RUN", "1")});
         CompilerOptionsBuilder::addToolchainAndProjectMacros();
->>>>>>> 194bde26
     }
 
     void addExtraOptions() final
