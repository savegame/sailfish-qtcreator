/****************************************************************************
**
** Copyright (C) 2015 The Qt Company Ltd.
** Contact: http://www.qt.io/licensing
**
** This file is part of Qt Creator.
**
** Commercial License Usage
** Licensees holding valid commercial Qt licenses may use this file in
** accordance with the commercial license agreement provided with the
** Software or, alternatively, in accordance with the terms contained in
** a written agreement between you and The Qt Company.  For licensing terms and
** conditions see http://www.qt.io/terms-conditions.  For further information
** use the contact form at http://www.qt.io/contact-us.
**
** GNU Lesser General Public License Usage
** Alternatively, this file may be used under the terms of the GNU Lesser
** General Public License version 2.1 or version 3 as published by the Free
** Software Foundation and appearing in the file LICENSE.LGPLv21 and
** LICENSE.LGPLv3 included in the packaging of this file.  Please review the
** following information to ensure the GNU Lesser General Public License
** requirements will be met: https://www.gnu.org/licenses/lgpl.html and
** http://www.gnu.org/licenses/old-licenses/lgpl-2.1.html.
**
** In addition, as a special exception, The Qt Company gives you certain additional
** rights.  These rights are described in The Qt Company LGPL Exception
** version 1.1, included in the file LGPL_EXCEPTION.txt in this package.
**
****************************************************************************/

#include "clangeditordocumentprocessor.h"

#include "clangmodelmanagersupport.h"
#include "clangutils.h"
#include "cppcreatemarkers.h"
#include "diagnostic.h"
#include "pchinfo.h"

#include <diagnosticcontainer.h>
#include <sourcelocationcontainer.h>

#include <cpptools/cpptoolsplugin.h>
#include <cpptools/cppworkingcopy.h>

#include <texteditor/texteditor.h>

#include <cplusplus/CppDocument.h>

#include <utils/qtcassert.h>
#include <utils/QtConcurrentTools>

#include <QTextBlock>

namespace {

typedef CPlusPlus::Document::DiagnosticMessage CppToolsDiagnostic;

QList<TextEditor::BlockRange> toTextEditorBlocks(
        const QList<ClangCodeModel::SemanticMarker::Range> &ranges)
{
    QList<TextEditor::BlockRange> result;
    result.reserve(ranges.size());
    foreach (const ClangCodeModel::SemanticMarker::Range &range, ranges)
        result.append(TextEditor::BlockRange(range.first, range.last));
    return result;
}

} // anonymous namespace

namespace ClangCodeModel {
namespace Internal {

ClangEditorDocumentProcessor::ClangEditorDocumentProcessor(
        ModelManagerSupportClang *modelManagerSupport,
        TextEditor::TextDocument *document)
    : BaseEditorDocumentProcessor(document)
    , m_modelManagerSupport(modelManagerSupport)
    , m_parser(new ClangEditorDocumentParser(document->filePath().toString()))
    , m_parserRevision(0)
    , m_semanticHighlighter(document)
    , m_builtinProcessor(document, /*enableSemanticHighlighter=*/ false)
{
    // Forwarding the semantic info from the builtin processor enables us to provide all
    // editor (widget) related features that are not yet implemented by the clang plugin.
    connect(&m_builtinProcessor, &CppTools::BuiltinEditorDocumentProcessor::cppDocumentUpdated,
            this, &ClangEditorDocumentProcessor::cppDocumentUpdated);
    connect(&m_builtinProcessor, &CppTools::BuiltinEditorDocumentProcessor::semanticInfoUpdated,
            this, &ClangEditorDocumentProcessor::semanticInfoUpdated);

    connect(CppTools::CppModelManager::instance(), &CppTools::CppModelManager::projectPartsRemoved,
            this, &ClangEditorDocumentProcessor::onProjectPartsRemoved);

    m_semanticHighlighter.setHighlightingRunner(
        [this]() -> QFuture<TextEditor::HighlightingResult> {
            const int firstLine = 1;
            const int lastLine = baseTextDocument()->document()->blockCount();

            CreateMarkers *createMarkers = CreateMarkers::create(m_parser->semanticMarker(),
                                                                 baseTextDocument()->filePath().toString(),
                                                                 firstLine, lastLine);
            return createMarkers->start();
        });
}

ClangEditorDocumentProcessor::~ClangEditorDocumentProcessor()
{
    m_parserWatcher.cancel();
    m_parserWatcher.waitForFinished();

    if (m_projectPart) {
        QTC_ASSERT(m_modelManagerSupport, return);
        m_modelManagerSupport->ipcCommunicator().unregisterTranslationUnitsForEditor(
            {ClangBackEnd::FileContainer(filePath(), m_projectPart->id())});
    }
}

void ClangEditorDocumentProcessor::run()
{
    requestDiagnostics();

    // Run clang parser
    disconnect(&m_parserWatcher, &QFutureWatcher<void>::finished,
               this, &ClangEditorDocumentProcessor::onParserFinished);
    m_parserWatcher.cancel();
    m_parserWatcher.setFuture(QFuture<void>());

    m_parserRevision = revision();
    connect(&m_parserWatcher, &QFutureWatcher<void>::finished,
            this, &ClangEditorDocumentProcessor::onParserFinished);
    const QFuture<void> future = QtConcurrent::run(&runParser,
                                                   parser(),
                                                   ClangEditorDocumentParser::InMemoryInfo(true));
    m_parserWatcher.setFuture(future);

    // Run builtin processor
    m_builtinProcessor.run();
}

void ClangEditorDocumentProcessor::recalculateSemanticInfoDetached(bool force)
{
    m_builtinProcessor.recalculateSemanticInfoDetached(force);
}

void ClangEditorDocumentProcessor::semanticRehighlight()
{
    m_semanticHighlighter.updateFormatMapFromFontSettings();
    m_semanticHighlighter.run();
}

CppTools::SemanticInfo ClangEditorDocumentProcessor::recalculateSemanticInfo()
{
    return m_builtinProcessor.recalculateSemanticInfo();
}

CppTools::BaseEditorDocumentParser::Ptr ClangEditorDocumentProcessor::parser()
{
    return m_parser;
}

CPlusPlus::Snapshot ClangEditorDocumentProcessor::snapshot()
{
   return m_builtinProcessor.snapshot();
}

bool ClangEditorDocumentProcessor::isParserRunning() const
{
    return m_parserWatcher.isRunning();
}

CppTools::ProjectPart::Ptr ClangEditorDocumentProcessor::projectPart() const
{
    return m_projectPart;
}

void ClangEditorDocumentProcessor::updateCodeWarnings(const QVector<ClangBackEnd::DiagnosticContainer> &diagnostics,
                                                      uint documentRevision)
{
    if (documentRevision == revision()) {
        const auto codeWarnings = generateDiagnosticHints(diagnostics);
        emit codeWarningsUpdated(revision(), codeWarnings);
    }
}

ClangEditorDocumentProcessor *ClangEditorDocumentProcessor::get(const QString &filePath)
{
    return qobject_cast<ClangEditorDocumentProcessor *>(BaseEditorDocumentProcessor::get(filePath));
}

void ClangEditorDocumentProcessor::updateProjectPartAndTranslationUnitForEditor()
{
    const CppTools::ProjectPart::Ptr projectPart = m_parser->projectPart();
    QTC_ASSERT(projectPart, return);

    updateTranslationUnitForEditor(*projectPart.data());
    requestDiagnostics(*projectPart.data());

    m_projectPart = projectPart;
}

void ClangEditorDocumentProcessor::onParserFinished()
{
    if (revision() != m_parserRevision)
        return;

    // Emit ifdefed out blocks
    const auto ifdefoutBlocks = toTextEditorBlocks(m_parser->ifdefedOutBlocks());
    emit ifdefedOutBlocksUpdated(revision(), ifdefoutBlocks);

<<<<<<< HEAD
=======
    // Emit code warnings
    const auto diagnostics = toCppToolsDiagnostics(filePath(), m_parser->diagnostics());
    const auto codeWarnings = toTextEditorSelections(diagnostics, textDocument());
    emit codeWarningsUpdated(revision(), codeWarnings);

>>>>>>> e873f872
    // Run semantic highlighter
    m_semanticHighlighter.run();

    updateProjectPartAndTranslationUnitForEditor();
}

void ClangEditorDocumentProcessor::onProjectPartsRemoved(const QStringList &projectPartIds)
{
    if (m_projectPart && projectPartIds.contains(m_projectPart->id()))
        m_projectPart.clear();
}

void ClangEditorDocumentProcessor::updateTranslationUnitForEditor(CppTools::ProjectPart &projectPart)
{
    QTC_ASSERT(m_modelManagerSupport, return);
    IpcCommunicator &ipcCommunicator = m_modelManagerSupport->ipcCommunicator();

    if (m_projectPart) {
        if (projectPart.id() != m_projectPart->id()) {
            auto container1 = ClangBackEnd::FileContainer(filePath(),
                                                          m_projectPart->id(),
                                                          revision());
            ipcCommunicator.unregisterTranslationUnitsForEditor({container1});

            auto container2 = ClangBackEnd::FileContainer(filePath(),
                                                          projectPart.id(),
                                                          revision());
            ipcCommunicator.registerTranslationUnitsForEditor({container2});
        }
    } else {
        auto container = ClangBackEnd::FileContainer(filePath(),
                                                     projectPart.id(),
                                                     revision());
        ipcCommunicator.registerTranslationUnitsForEditor({container});
    }
}

namespace {
bool isWarningOrNote(ClangBackEnd::DiagnosticSeverity severity)
{
    using ClangBackEnd::DiagnosticSeverity;
    switch (severity) {
        case DiagnosticSeverity::Ignored:
        case DiagnosticSeverity::Note:
        case DiagnosticSeverity::Warning: return true;
        case DiagnosticSeverity::Error:
        case DiagnosticSeverity::Fatal: return false;
    }

    Q_UNREACHABLE();
}

bool isHelpfulChildDiagnostic(const ClangBackEnd::DiagnosticContainer &parentDiagnostic,
                              const ClangBackEnd::DiagnosticContainer &childDiagnostic)
{
    auto parentLocation = parentDiagnostic.location();
    auto childLocation = childDiagnostic.location();

    return parentLocation == childLocation;
}

QString diagnosticText(const ClangBackEnd::DiagnosticContainer &diagnostic)
{
    QString text = diagnostic.category().toString()
            + QStringLiteral(" ")
            + diagnostic.text().toString();
    if (!diagnostic.enableOption().isEmpty()) {
        text += QStringLiteral(" (clang option: ")
                + diagnostic.enableOption().toString()
                + QStringLiteral(" disable with: ")
                + diagnostic.disableOption().toString()
                + QStringLiteral(")");
    }

    for (auto &&childDiagnostic : diagnostic.children()) {
        if (isHelpfulChildDiagnostic(diagnostic, childDiagnostic))
            text += QStringLiteral("\n  ") + childDiagnostic.text().toString();
    }

    return text;
}

template <class Condition>
std::vector<ClangBackEnd::DiagnosticContainer>
filterDiagnostics(const QVector<ClangBackEnd::DiagnosticContainer> &diagnostics,
                  const Condition &condition)
{
    std::vector<ClangBackEnd::DiagnosticContainer> filteredDiagnostics;

    std::copy_if(diagnostics.cbegin(),
                 diagnostics.cend(),
                 std::back_inserter(filteredDiagnostics),
                 condition);

    return filteredDiagnostics;
}

std::vector<ClangBackEnd::DiagnosticContainer>
filterInterestingWarningDiagnostics(const QVector<ClangBackEnd::DiagnosticContainer> &diagnostics,
                                    QString &&documentFilePath)
{
    auto isLocalWarning = [documentFilePath] (const ClangBackEnd::DiagnosticContainer &diagnostic) {
        return isWarningOrNote(diagnostic.severity())
            && diagnostic.location().filePath() == documentFilePath;
    };

    return filterDiagnostics(diagnostics, isLocalWarning);
}

std::vector<ClangBackEnd::DiagnosticContainer>
filterInterestingErrorsDiagnostics(const QVector<ClangBackEnd::DiagnosticContainer> &diagnostics,
                                   QString &&documentFilePath)
{
    auto isLocalWarning = [documentFilePath] (const ClangBackEnd::DiagnosticContainer &diagnostic) {
        return !isWarningOrNote(diagnostic.severity())
            && diagnostic.location().filePath() == documentFilePath;
    };

    return filterDiagnostics(diagnostics, isLocalWarning);
}

QTextEdit::ExtraSelection createExtraSelections(const QTextCharFormat &mainformat,
                                               const QTextCursor &cursor,
                                               const QString &diagnosticText)
{
    QTextEdit::ExtraSelection extraSelection;

    extraSelection.format = mainformat;
    extraSelection.cursor = cursor;
    extraSelection.format.setToolTip(diagnosticText);

    return extraSelection;
}

void addRangeSelections(const ClangBackEnd::DiagnosticContainer &diagnostic,
                        QTextDocument *textDocument,
                        const QTextCharFormat &rangeFormat,
                        const QString &diagnosticText,
                        QList<QTextEdit::ExtraSelection> &extraSelections)
{
    for (auto &&range : diagnostic.ranges()) {
        QTextCursor cursor(textDocument);
        cursor.setPosition(int(range.start().offset()));
        cursor.setPosition(int(range.end().offset()), QTextCursor::KeepAnchor);

        auto extraSelection = createExtraSelections(rangeFormat, cursor, diagnosticText);

        extraSelections.push_back(std::move(extraSelection));
    }
}

QTextCursor createSelectionCursor(QTextDocument *textDocument, uint position)
{
    QTextCursor cursor(textDocument);
    cursor.setPosition(int(position));
    cursor.movePosition(QTextCursor::EndOfWord, QTextCursor::KeepAnchor);

    if (!cursor.hasSelection()) {
        cursor.setPosition(int(position) - 1);
        cursor.movePosition(QTextCursor::Right, QTextCursor::KeepAnchor, 2);
    }

    return cursor;
}

void addSelections(const std::vector<ClangBackEnd::DiagnosticContainer> &diagnostics,
                   QTextDocument *textDocument,
                   const QTextCharFormat &mainFormat,
                   const QTextCharFormat &rangeFormat,
                   QList<QTextEdit::ExtraSelection> &extraSelections)
{
    for (auto &&diagnostic : diagnostics) {
        auto cursor = createSelectionCursor(textDocument, diagnostic.location().offset());

        auto text = diagnosticText(diagnostic);
        auto extraSelection = createExtraSelections(mainFormat, cursor, text);

        addRangeSelections(diagnostic, textDocument, rangeFormat, text, extraSelections);

        extraSelections.push_back(std::move(extraSelection));
    }
}

void addWarningSelections(const std::vector<ClangBackEnd::DiagnosticContainer> &diagnostics,
                          QTextDocument *textDocument,
                          QList<QTextEdit::ExtraSelection> &extraSelections)
{
    QTextCharFormat warningFormat;
    warningFormat.setUnderlineStyle(QTextCharFormat::SingleUnderline);
    warningFormat.setUnderlineColor(QColor(180, 180, 0, 255));

    QTextCharFormat warningRangeFormat;
    warningRangeFormat.setUnderlineStyle(QTextCharFormat::DotLine);
    warningRangeFormat.setUnderlineColor(QColor(180, 180, 0, 255));

    addSelections(diagnostics, textDocument, warningFormat, warningRangeFormat, extraSelections);
}

void addErrorSelections(const std::vector<ClangBackEnd::DiagnosticContainer> &diagnostics,
                         QTextDocument *textDocument,
                         QList<QTextEdit::ExtraSelection> &extraSelections)
{
    QTextCharFormat errorFormat;
    errorFormat.setUnderlineStyle(QTextCharFormat::SingleUnderline);
    errorFormat.setUnderlineColor(QColor(255, 0, 0, 255));

    QTextCharFormat errorRangeFormat;
    errorRangeFormat.setUnderlineStyle(QTextCharFormat::DotLine);
    errorRangeFormat.setUnderlineColor(QColor(255, 0, 0, 255));

    addSelections(diagnostics, textDocument, errorFormat, errorRangeFormat, extraSelections);
}

}  // anonymous namespace

QList<QTextEdit::ExtraSelection>
ClangEditorDocumentProcessor::generateDiagnosticHints(const QVector<ClangBackEnd::DiagnosticContainer> &allDiagnostics)
{
    const auto warningDiagnostic = filterInterestingWarningDiagnostics(allDiagnostics, filePath());
    const auto errorDiagnostic = filterInterestingErrorsDiagnostics(allDiagnostics, filePath());

    m_clangTextMarks.clear();
    m_clangTextMarks.reserve(warningDiagnostic.size() + errorDiagnostic.size());

    addClangTextMarks(warningDiagnostic);
    addClangTextMarks(errorDiagnostic);

    QList<QTextEdit::ExtraSelection> extraSelections;
    extraSelections.reserve(int(warningDiagnostic.size() + errorDiagnostic.size()));

    addWarningSelections(warningDiagnostic, textDocument(), extraSelections);
    addErrorSelections(errorDiagnostic, textDocument(), extraSelections);

    return extraSelections;
}

void ClangEditorDocumentProcessor::addClangTextMarks(const std::vector<ClangBackEnd::DiagnosticContainer> &diagnostics)
{
    QTC_ASSERT(m_clangTextMarks.size() + diagnostics.size() <= m_clangTextMarks.capacity(), return);

    for (auto &&diagnostic : diagnostics) {
        m_clangTextMarks.emplace_back(filePath(),
                                      diagnostic.location().line(),
                                      diagnostic.severity());

        ClangTextMark &textMark = m_clangTextMarks.back();

        textMark.setBaseTextDocument(baseTextDocument());

        baseTextDocument()->addMark(&textMark);
    }
}

void ClangEditorDocumentProcessor::requestDiagnostics(CppTools::ProjectPart &projectPart)
{
    if (!m_projectPart || projectPart.id() != m_projectPart->id()) {
        IpcCommunicator &ipcCommunicator = m_modelManagerSupport->ipcCommunicator();

        ipcCommunicator.requestDiagnostics({filePath(),
                                            projectPart.id(),
                                            Utf8String(),
                                            false,
                                            revision()});
    }
}

void ClangEditorDocumentProcessor::requestDiagnostics()
{
    // Get diagnostics
    if (m_projectPart) {
        auto  &ipcCommunicator = m_modelManagerSupport->ipcCommunicator();
        ipcCommunicator.requestDiagnostics({filePath(),
                                            m_projectPart->id(),
                                            baseTextDocument()->plainText(),
                                            true,
                                            revision()});
    }
}

} // namespace Internal
} // namespace ClangCodeModel<|MERGE_RESOLUTION|>--- conflicted
+++ resolved
@@ -206,14 +206,6 @@
     const auto ifdefoutBlocks = toTextEditorBlocks(m_parser->ifdefedOutBlocks());
     emit ifdefedOutBlocksUpdated(revision(), ifdefoutBlocks);
 
-<<<<<<< HEAD
-=======
-    // Emit code warnings
-    const auto diagnostics = toCppToolsDiagnostics(filePath(), m_parser->diagnostics());
-    const auto codeWarnings = toTextEditorSelections(diagnostics, textDocument());
-    emit codeWarningsUpdated(revision(), codeWarnings);
-
->>>>>>> e873f872
     // Run semantic highlighter
     m_semanticHighlighter.run();
 
