/****************************************************************************
**
** Copyright (C) 2016 The Qt Company Ltd.
** Contact: https://www.qt.io/licensing/
**
** This file is part of Qt Creator.
**
** Commercial License Usage
** Licensees holding valid commercial Qt licenses may use this file in
** accordance with the commercial license agreement provided with the
** Software or, alternatively, in accordance with the terms contained in
** a written agreement between you and The Qt Company. For licensing terms
** and conditions see https://www.qt.io/terms-conditions. For further
** information use the contact form at https://www.qt.io/contact-us.
**
** GNU General Public License Usage
** Alternatively, this file may be used under the terms of the GNU
** General Public License version 3 as published by the Free Software
** Foundation with exceptions as appearing in the file LICENSE.GPL3-EXCEPT
** included in the packaging of this file. Please review the following
** information to ensure the GNU General Public License requirements will
** be met: https://www.gnu.org/licenses/gpl-3.0.html.
**
****************************************************************************/

#include "qmlprofilermodelmanager.h"
#include "qmlprofilerconstants.h"
#include "qmlprofilertracefile.h"
#include "qmlprofilernotesmodel.h"
#include "qmlprofilerdetailsrewriter.h"

#include <coreplugin/progressmanager/progressmanager.h>
#include <utils/runextensions.h>
#include <utils/qtcassert.h>
#include <utils/temporaryfile.h>

#include <QDebug>
#include <QFile>
#include <QMessageBox>
<<<<<<< HEAD
#include <QStack>
=======
#include <QRegExp>
>>>>>>> 4033471a

#include <functional>

namespace QmlProfiler {
namespace Internal {

static const char *ProfileFeatureNames[] = {
    QT_TRANSLATE_NOOP("MainView", "JavaScript"),
    QT_TRANSLATE_NOOP("MainView", "Memory Usage"),
    QT_TRANSLATE_NOOP("MainView", "Pixmap Cache"),
    QT_TRANSLATE_NOOP("MainView", "Scene Graph"),
    QT_TRANSLATE_NOOP("MainView", "Animations"),
    QT_TRANSLATE_NOOP("MainView", "Painting"),
    QT_TRANSLATE_NOOP("MainView", "Compiling"),
    QT_TRANSLATE_NOOP("MainView", "Creating"),
    QT_TRANSLATE_NOOP("MainView", "Binding"),
    QT_TRANSLATE_NOOP("MainView", "Handling Signal"),
    QT_TRANSLATE_NOOP("MainView", "Input Events"),
    QT_TRANSLATE_NOOP("MainView", "Debug Messages")
};

Q_STATIC_ASSERT(sizeof(ProfileFeatureNames) == sizeof(char *) * MaximumProfileFeature);

/////////////////////////////////////////////////////////////////////
QmlProfilerTraceTime::QmlProfilerTraceTime(QObject *parent) :
    QObject(parent), m_startTime(-1), m_endTime(-1),
    m_restrictedStartTime(-1), m_restrictedEndTime(-1)
{
}

qint64 QmlProfilerTraceTime::startTime() const
{
    return m_restrictedStartTime != -1 ? m_restrictedStartTime : m_startTime;
}

qint64 QmlProfilerTraceTime::endTime() const
{
    return m_restrictedEndTime != -1 ? m_restrictedEndTime : m_endTime;
}

qint64 QmlProfilerTraceTime::duration() const
{
    return endTime() - startTime();
}

bool QmlProfilerTraceTime::isRestrictedToRange() const
{
    return m_restrictedStartTime != -1 || m_restrictedEndTime != -1;
}

void QmlProfilerTraceTime::clear()
{
    restrictToRange(-1, -1);
    setTime(-1, -1);
}

void QmlProfilerTraceTime::setTime(qint64 startTime, qint64 endTime)
{
    QTC_ASSERT(startTime <= endTime, endTime = startTime);
    m_startTime = startTime;
    m_endTime = endTime;
}

void QmlProfilerTraceTime::decreaseStartTime(qint64 time)
{
    if (m_startTime > time || m_startTime == -1) {
        m_startTime = time;
        if (m_endTime == -1)
            m_endTime = m_startTime;
        else
            QTC_ASSERT(m_endTime >= m_startTime, m_endTime = m_startTime);
    }
}

void QmlProfilerTraceTime::increaseEndTime(qint64 time)
{
    if (m_endTime < time || m_endTime == -1) {
        m_endTime = time;
        if (m_startTime == -1)
            m_startTime = m_endTime;
        else
            QTC_ASSERT(m_endTime >= m_startTime, m_startTime = m_endTime);
    }
}

void QmlProfilerTraceTime::restrictToRange(qint64 startTime, qint64 endTime)
{
    QTC_ASSERT(endTime == -1 || startTime <= endTime, endTime = startTime);
    m_restrictedStartTime = startTime;
    m_restrictedEndTime = endTime;
}


} // namespace Internal

/////////////////////////////////////////////////////////////////////

class QmlProfilerModelManager::QmlProfilerModelManagerPrivate
{
public:
    QmlProfilerModelManagerPrivate() : file("qmlprofiler-data") {}

    QmlProfilerNotesModel *notesModel = nullptr;
    QmlProfilerTextMarkModel *textMarkModel = nullptr;

    QmlProfilerModelManager::State state = Empty;
    QmlProfilerTraceTime *traceTime = nullptr;

    int numRegisteredModels = 0;
    int numFinishedFinalizers = 0;

    uint numLoadedEvents = 0;
    quint64 availableFeatures = 0;
    quint64 visibleFeatures = 0;
    quint64 recordedFeatures = 0;
    bool aggregateTraces = false;

    QHash<ProfileFeature, QVector<EventLoader> > eventLoaders;
    QVector<Finalizer> finalizers;

    QVector<QmlEventType> eventTypes;
    QmlProfilerDetailsRewriter *detailsRewriter = nullptr;

    Utils::TemporaryFile file;
    QDataStream eventStream;

    void dispatch(const QmlEvent &event, const QmlEventType &type);
    void rewriteType(int typeIndex);
    int resolveStackTop();
};


QmlProfilerModelManager::QmlProfilerModelManager(QObject *parent) :
    QObject(parent), d(new QmlProfilerModelManagerPrivate)
{
    d->traceTime = new QmlProfilerTraceTime(this);
    d->notesModel = new QmlProfilerNotesModel(this);
    d->textMarkModel = new QmlProfilerTextMarkModel(this);

    d->detailsRewriter = new QmlProfilerDetailsRewriter(this);
    connect(d->detailsRewriter, &QmlProfilerDetailsRewriter::rewriteDetailsString,
            this, &QmlProfilerModelManager::detailsChanged);
    connect(d->detailsRewriter, &QmlProfilerDetailsRewriter::eventDetailsChanged,
            this, &QmlProfilerModelManager::processingDone);

    if (d->file.open())
        d->eventStream.setDevice(&d->file);
    else
        emit error(tr("Cannot open temporary trace file to store events."));
}

QmlProfilerModelManager::~QmlProfilerModelManager()
{
    delete d;
}

QmlProfilerTraceTime *QmlProfilerModelManager::traceTime() const
{
    return d->traceTime;
}

QmlProfilerNotesModel *QmlProfilerModelManager::notesModel() const
{
    return d->notesModel;
}

QmlProfilerTextMarkModel *QmlProfilerModelManager::textMarkModel() const
{
    return d->textMarkModel;
}

bool QmlProfilerModelManager::isEmpty() const
{
    return d->file.pos() == 0;
}

uint QmlProfilerModelManager::numLoadedEvents() const
{
    return d->numLoadedEvents;
}

uint QmlProfilerModelManager::numLoadedEventTypes() const
{
    return d->eventTypes.count();
}

int QmlProfilerModelManager::registerModelProxy()
{
    return d->numRegisteredModels++;
}

int QmlProfilerModelManager::numFinishedFinalizers() const
{
    return d->numFinishedFinalizers;
}

int QmlProfilerModelManager::numRegisteredFinalizers() const
{
    return d->finalizers.count();
}

void QmlProfilerModelManager::addEvents(const QVector<QmlEvent> &events)
{
    for (const QmlEvent &event : events) {
        d->eventStream << event;
        d->dispatch(event, d->eventTypes[event.typeIndex()]);
    }
}

void QmlProfilerModelManager::addEvent(const QmlEvent &event)
{
    d->eventStream << event;
    d->dispatch(event, d->eventTypes.at(event.typeIndex()));
}

void QmlProfilerModelManager::addEventTypes(const QVector<QmlEventType> &types)
{
    const int firstTypeId = d->eventTypes.length();;
    d->eventTypes.append(types);
    for (int typeId = firstTypeId, end = d->eventTypes.length(); typeId < end; ++typeId) {
        d->rewriteType(typeId);
        const QmlEventLocation &location = d->eventTypes[typeId].location();
        if (location.isValid()) {
            d->textMarkModel->addTextMarkId(typeId, QmlEventLocation(
                            findLocalFile(location.filename()), location.line(),
                            location.column()));
        }
    }
}

void QmlProfilerModelManager::addEventType(const QmlEventType &type)
{
    const int typeId = d->eventTypes.count();
    d->eventTypes.append(type);
    d->rewriteType(typeId);
    const QmlEventLocation &location = type.location();
    if (location.isValid()) {
        d->textMarkModel->addTextMarkId(
                    typeId, QmlEventLocation(findLocalFile(location.filename()),
                                             location.line(), location.column()));
    }
}

const QVector<QmlEventType> &QmlProfilerModelManager::eventTypes() const
{
    return d->eventTypes;
}

static bool isStateful(const QmlEventType &type)
{
    // Events of these types carry state that has to be taken into account when adding later events:
    // PixmapCacheEvent: Total size of the cache and size of pixmap currently being loaded
    // MemoryAllocation: Total size of the JS heap and the amount of it currently in use
    const Message message = type.message();
    return message == PixmapCacheEvent || message == MemoryAllocation;
}

bool QmlProfilerModelManager::replayEvents(qint64 rangeStart, qint64 rangeEnd,
                                           EventLoader loader) const
{
    QStack<QmlEvent> stack;
    QmlEvent event;
    QFile file(d->file.fileName());
    if (!file.open(QIODevice::ReadOnly))
        return false;

    QDataStream stream(&file);
    bool crossedRangeStart = false;
    while (!stream.atEnd()) {
        stream >> event;
        if (stream.status() == QDataStream::ReadPastEnd)
            break;

        const QmlEventType &type = d->eventTypes[event.typeIndex()];
        if (rangeStart != -1 && rangeEnd != -1) {
            // Double-check if rangeStart has been crossed. Some versions of Qt send dirty data.
            if (event.timestamp() < rangeStart && !crossedRangeStart) {
                if (type.rangeType() != MaximumRangeType) {
                    if (event.rangeStage() == RangeStart)
                        stack.push(event);
                    else if (event.rangeStage() == RangeEnd)
                        stack.pop();
                    continue;
                } else if (isStateful(type)) {
                    event.setTimestamp(rangeStart);
                } else {
                    continue;
                }
            } else {
                if (!crossedRangeStart) {
                    foreach (QmlEvent stashed, stack) {
                        stashed.setTimestamp(rangeStart);
                        loader(stashed, d->eventTypes[stashed.typeIndex()]);
                    }
                    stack.clear();
                    crossedRangeStart = true;
                }
                if (event.timestamp() > rangeEnd) {
                    if (type.rangeType() != MaximumRangeType) {
                        if (event.rangeStage() == RangeEnd) {
                            if (stack.isEmpty()) {
                                QmlEvent endEvent(event);
                                endEvent.setTimestamp(rangeEnd);
                                loader(endEvent, d->eventTypes[event.typeIndex()]);
                            } else {
                                stack.pop();
                            }
                        } else if (event.rangeStage() == RangeStart) {
                            stack.push(event);
                        }
                        continue;
                    } else if (isStateful(type)) {
                        event.setTimestamp(rangeEnd);
                    } else {
                        continue;
                    }
                }
            }
        }

        loader(event, type);
    }
    return true;
}

void QmlProfilerModelManager::QmlProfilerModelManagerPrivate::dispatch(const QmlEvent &event,
                                                                       const QmlEventType &type)
{
    foreach (const EventLoader &loader, eventLoaders[type.feature()])
        loader(event, type);
    ++numLoadedEvents;
}

static QString getDisplayName(const QmlEventType &event)
{
    if (event.location().filename().isEmpty()) {
        return QmlProfilerModelManager::tr("<bytecode>");
    } else {
        const QString filePath = QUrl(event.location().filename()).path();
        return filePath.mid(filePath.lastIndexOf(QLatin1Char('/')) + 1) + QLatin1Char(':') +
                QString::number(event.location().line());
    }
}

static QString getInitialDetails(const QmlEventType &event)
{
    QString details = event.data();
    // generate details string
    if (!details.isEmpty()) {
        details = details.replace(QLatin1Char('\n'),QLatin1Char(' ')).simplified();
        if (details.isEmpty()) {
            if (event.rangeType() == Javascript)
                details = QmlProfilerModelManager::tr("anonymous function");
        } else {
            QRegExp rewrite(QLatin1String("\\(function \\$(\\w+)\\(\\) \\{ (return |)(.+) \\}\\)"));
            bool match = rewrite.exactMatch(details);
            if (match)
                details = rewrite.cap(1) + QLatin1String(": ") + rewrite.cap(3);
            if (details.startsWith(QLatin1String("file://")) ||
                    details.startsWith(QLatin1String("qrc:/")))
                details = details.mid(details.lastIndexOf(QLatin1Char('/')) + 1);
        }
    } else if (event.rangeType() == Painting) {
        // QtQuick1 animations always run in GUI thread.
        details = QmlProfilerModelManager::tr("GUI Thread");
    }

    return details;
}

void QmlProfilerModelManager::QmlProfilerModelManagerPrivate::rewriteType(int typeIndex)
{
    QmlEventType &type = eventTypes[typeIndex];
    type.setDisplayName(getDisplayName(type));
    type.setData(getInitialDetails(type));

    const QmlEventLocation &location = type.location();
    // There is no point in looking for invalid locations
    if (!location.isValid())
        return;

    // Only bindings and signal handlers need rewriting
    if (type.rangeType() == Binding || type.rangeType() == HandlingSignal)
        detailsRewriter->requestDetailsForLocation(typeIndex, location);
}

void QmlProfilerModelManager::announceFeatures(quint64 features, EventLoader eventLoader,
                                               Finalizer finalizer)
{
    if ((features & d->availableFeatures) != features) {
        d->availableFeatures |= features;
        emit availableFeaturesChanged(d->availableFeatures);
    }
    if ((features & d->visibleFeatures) != features) {
        d->visibleFeatures |= features;
        emit visibleFeaturesChanged(d->visibleFeatures);
    }

    for (int feature = 0; feature != MaximumProfileFeature; ++feature) {
        if (features & (1ULL << feature))
            d->eventLoaders[static_cast<ProfileFeature>(feature)].append(eventLoader);
    }

    d->finalizers.append(finalizer);
}

quint64 QmlProfilerModelManager::availableFeatures() const
{
    return d->availableFeatures;
}

quint64 QmlProfilerModelManager::visibleFeatures() const
{
    return d->visibleFeatures;
}

void QmlProfilerModelManager::setVisibleFeatures(quint64 features)
{
    if (d->visibleFeatures != features) {
        d->visibleFeatures = features;
        emit visibleFeaturesChanged(d->visibleFeatures);
    }
}

quint64 QmlProfilerModelManager::recordedFeatures() const
{
    return d->recordedFeatures;
}

void QmlProfilerModelManager::setRecordedFeatures(quint64 features)
{
    if (d->recordedFeatures != features) {
        d->recordedFeatures = features;
        emit recordedFeaturesChanged(d->recordedFeatures);
    }
}

bool QmlProfilerModelManager::aggregateTraces() const
{
    return d->aggregateTraces;
}

void QmlProfilerModelManager::setAggregateTraces(bool aggregateTraces)
{
    d->aggregateTraces = aggregateTraces;
}


const char *QmlProfilerModelManager::featureName(ProfileFeature feature)
{
    return ProfileFeatureNames[feature];
}

void QmlProfilerModelManager::acquiringDone()
{
    QTC_ASSERT(state() == AcquiringData, /**/);
    setState(ProcessingData);
    d->file.flush();
    d->detailsRewriter->reloadDocuments();
}

void QmlProfilerModelManager::processingDone()
{
    QTC_ASSERT(state() == ProcessingData, /**/);
    // Load notes after the timeline models have been initialized ...
    // which happens on stateChanged(Done).

    foreach (const Finalizer &finalizer, d->finalizers) {
        finalizer();
        ++d->numFinishedFinalizers;
    }

    d->notesModel->loadData();
    setState(Done);
}

void QmlProfilerModelManager::populateFileFinder(const ProjectExplorer::RunConfiguration *runConfiguration)
{
    d->detailsRewriter->populateFileFinder(runConfiguration);
}

QString QmlProfilerModelManager::findLocalFile(const QString &remoteFile)
{
    return d->detailsRewriter->getLocalFile(remoteFile);
}

void QmlProfilerModelManager::save(const QString &filename)
{
    QFile *file = new QFile(filename);
    if (!file->open(QIODevice::WriteOnly)) {
        emit error(tr("Could not open %1 for writing.").arg(filename));
        delete file;
        emit saveFinished();
        return;
    }

    d->notesModel->saveData();

    QmlProfilerFileWriter *writer = new QmlProfilerFileWriter(this);
    writer->setTraceTime(traceTime()->startTime(), traceTime()->endTime(),
                        traceTime()->duration());
    writer->setData(this);
    writer->setNotes(d->notesModel->notes());

    connect(writer, &QObject::destroyed, this, &QmlProfilerModelManager::saveFinished,
            Qt::QueuedConnection);

    connect(writer, &QmlProfilerFileWriter::error, this, [this, file](const QString &message) {
        file->close();
        file->remove();
        delete file;
        emit error(message);
    }, Qt::QueuedConnection);

    connect(writer, &QmlProfilerFileWriter::success, this, [this, file]() {
        file->close();
        delete file;
    }, Qt::QueuedConnection);

    connect(writer, &QmlProfilerFileWriter::canceled, this, [this, file]() {
        file->close();
        file->remove();
        delete file;
    }, Qt::QueuedConnection);

    QFuture<void> result = Utils::runAsync([file, writer] (QFutureInterface<void> &future) {
        writer->setFuture(&future);
        if (file->fileName().endsWith(QLatin1String(Constants::QtdFileExtension)))
            writer->saveQtd(file);
        else
            writer->saveQzt(file);
        writer->deleteLater();
    });

    Core::ProgressManager::addTask(result, tr("Saving Trace Data"), Constants::TASK_SAVE,
                                   Core::ProgressManager::ShowInApplicationIcon);
}

void QmlProfilerModelManager::load(const QString &filename)
{
    bool isQtd = filename.endsWith(QLatin1String(Constants::QtdFileExtension));
    QFile *file = new QFile(filename, this);
    if (!file->open(isQtd ? (QIODevice::ReadOnly | QIODevice::Text) : QIODevice::ReadOnly)) {
        emit error(tr("Could not open %1 for reading.").arg(filename));
        delete file;
        emit loadFinished();
        return;
    }

    clear();
    setState(AcquiringData);
    QmlProfilerFileReader *reader = new QmlProfilerFileReader(this);

    connect(reader, &QObject::destroyed, this, &QmlProfilerModelManager::loadFinished,
            Qt::QueuedConnection);

    connect(reader, &QmlProfilerFileReader::typesLoaded,
            this, &QmlProfilerModelManager::addEventTypes);

    connect(reader, &QmlProfilerFileReader::notesLoaded,
            d->notesModel, &QmlProfilerNotesModel::setNotes);

    connect(reader, &QmlProfilerFileReader::qmlEventsLoaded,
            this, &QmlProfilerModelManager::addEvents);

    connect(reader, &QmlProfilerFileReader::success, this, [this, reader]() {
        d->traceTime->setTime(reader->traceStart(), reader->traceEnd());
        setRecordedFeatures(reader->loadedFeatures());
        delete reader;
        acquiringDone();
    }, Qt::QueuedConnection);

    connect(reader, &QmlProfilerFileReader::error, this, [this, reader](const QString &message) {
        clear();
        delete reader;
        emit error(message);
    }, Qt::QueuedConnection);

    connect(reader, &QmlProfilerFileReader::canceled, this, [this, reader]() {
        clear();
        delete reader;
    }, Qt::QueuedConnection);

    QFuture<void> result = Utils::runAsync([isQtd, file, reader] (QFutureInterface<void> &future) {
        reader->setFuture(&future);
        if (isQtd)
            reader->loadQtd(file);
        else
            reader->loadQzt(file);
        file->close();
        file->deleteLater();
    });

    Core::ProgressManager::addTask(result, tr("Loading Trace Data"), Constants::TASK_LOAD);
}

void QmlProfilerModelManager::setState(QmlProfilerModelManager::State state)
{
    // It's not an error, we are continuously calling "AcquiringData" for example
    if (d->state == state)
        return;

    switch (state) {
        case ClearingData:
            QTC_ASSERT(d->state == Done || d->state == Empty || d->state == AcquiringData, /**/);
        break;
        case Empty:
            // if it's not empty, complain but go on
            QTC_ASSERT(isEmpty(), /**/);
        break;
        case AcquiringData:
            // we're not supposed to receive new data while processing older data
            QTC_ASSERT(d->state != ProcessingData, return);
        break;
        case ProcessingData:
            QTC_ASSERT(d->state == AcquiringData, return);
        break;
        case Done:
            QTC_ASSERT(d->state == ProcessingData || d->state == Empty, return);
        break;
        default:
            emit error(tr("Trying to set unknown state in events list."));
        break;
    }

    d->state = state;
    emit stateChanged();
}

void QmlProfilerModelManager::detailsChanged(int typeId, const QString &newString)
{
    QTC_ASSERT(typeId < d->eventTypes.count(), return);
    d->eventTypes[typeId].setData(newString);
}

QmlProfilerModelManager::State QmlProfilerModelManager::state() const
{
    return d->state;
}

void QmlProfilerModelManager::clear()
{
    setState(ClearingData);
    d->numLoadedEvents = 0;
    d->numFinishedFinalizers = 0;
    d->file.remove();
    d->eventStream.unsetDevice();
    if (d->file.open())
        d->eventStream.setDevice(&d->file);
    else
        emit error(tr("Cannot open temporary trace file to store events."));
    d->eventTypes.clear();
    d->detailsRewriter->clearRequests();
    d->traceTime->clear();
    d->notesModel->clear();
    setVisibleFeatures(0);
    setRecordedFeatures(0);

    setState(Empty);
}

void QmlProfilerModelManager::restrictToRange(qint64 startTime, qint64 endTime)
{
    d->notesModel->saveData();
    const QVector<QmlNote> notes = d->notesModel->notes();
    d->notesModel->clear();

    setState(ClearingData);
    setVisibleFeatures(0);

    startAcquiring();
    if (!replayEvents(startTime, endTime,
                      std::bind(&QmlProfilerModelManagerPrivate::dispatch, d, std::placeholders::_1,
                                std::placeholders::_2))) {
        emit error(tr("Could not re-read events from temporary trace file. "
                      "The trace data is lost."));
        clear();
    } else {
        d->notesModel->setNotes(notes);
        d->traceTime->restrictToRange(startTime, endTime);
        acquiringDone();
    }
}

bool QmlProfilerModelManager::isRestrictedToRange() const
{
    return d->traceTime->isRestrictedToRange();
}

void QmlProfilerModelManager::startAcquiring()
{
    setState(AcquiringData);
}

} // namespace QmlProfiler<|MERGE_RESOLUTION|>--- conflicted
+++ resolved
@@ -37,11 +37,8 @@
 #include <QDebug>
 #include <QFile>
 #include <QMessageBox>
-<<<<<<< HEAD
+#include <QRegExp>
 #include <QStack>
-=======
-#include <QRegExp>
->>>>>>> 4033471a
 
 #include <functional>
 
