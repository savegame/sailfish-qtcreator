--- conflicted
+++ resolved
@@ -46,18 +46,8 @@
 public:
     explicit QmlProfilerClientManager(QObject *parent = 0);
     void setProfilerStateManager(QmlProfilerStateManager *profilerState);
-<<<<<<< HEAD
+    void clearEvents();
     void setModelManager(QmlProfilerModelManager *modelManager);
-=======
-    void connectToServer(const QUrl &server);
-    void clearConnection();
-
-    void clearEvents();
-    void clearBufferedData();
-    bool isConnected() const;
-
-    void setModelManager(QmlProfilerModelManager *m);
->>>>>>> 32786ea9
     void setFlushInterval(quint32 flushInterval);
     void clearBufferedData();
     void stopRecording();
