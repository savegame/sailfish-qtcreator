--- conflicted
+++ resolved
@@ -146,11 +146,8 @@
     customparserconfigdialog.h \
     ipotentialkit.h \
     selectablefilesmodel.h \
-<<<<<<< HEAD
-    addnewmodel.h
-=======
+    addnewmodel.h \
     xcodebuildparser.h
->>>>>>> 1398480f
 
 SOURCES += projectexplorer.cpp \
     abi.cpp \
@@ -283,11 +280,8 @@
     customparserconfigdialog.cpp \
     ipotentialkit.cpp \
     selectablefilesmodel.cpp \
-<<<<<<< HEAD
-    addnewmodel.cpp
-=======
+    addnewmodel.cpp \
     xcodebuildparser.cpp
->>>>>>> 1398480f
 
 FORMS += processstep.ui \
     editorsettingspropertiespage.ui \
