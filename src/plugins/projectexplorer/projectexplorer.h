--- conflicted
+++ resolved
@@ -107,12 +107,9 @@
 
     void startRunControl(RunControl *runControl, const QString &mode);
 
-<<<<<<< HEAD
     // internal public for FlatModel
     void renameFile(Node *node, const QString &to);
-=======
     static QStringList projectFilePatterns();
->>>>>>> 21b211fe
 
 signals:
     void aboutToShowContextMenu(ProjectExplorer::Project *project,
