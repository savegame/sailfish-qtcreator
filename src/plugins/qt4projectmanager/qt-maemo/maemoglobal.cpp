/**************************************************************************
**
** This file is part of Qt Creator
**
** Copyright (c) 2011 Nokia Corporation and/or its subsidiary(-ies).
**
** Contact: Nokia Corporation (info@qt.nokia.com)
**
**
** GNU Lesser General Public License Usage
**
** This file may be used under the terms of the GNU Lesser General Public
** License version 2.1 as published by the Free Software Foundation and
** appearing in the file LICENSE.LGPL included in the packaging of this file.
** Please review the following information to ensure the GNU Lesser General
** Public License version 2.1 requirements will be met:
** http://www.gnu.org/licenses/old-licenses/lgpl-2.1.html.
**
** In addition, as a special exception, Nokia gives you certain additional
** rights. These rights are described in the Nokia Qt LGPL Exception
** version 1.1, included in the file LGPL_EXCEPTION.txt in this package.
**
** Other Usage
**
** Alternatively, this file may be used in accordance with the terms and
** conditions contained in a signed written agreement between you and Nokia.
**
** If you have questions regarding the use of this file, please contact
** Nokia at qt-info@nokia.com.
**
**************************************************************************/
#include "maemoglobal.h"

#include "maemoconstants.h"
#include "maemodeviceconfigurations.h"

#include <projectexplorer/projectexplorerconstants.h>

#include <coreplugin/filemanager.h>
#include <utils/ssh/sshconnection.h>
#include <qt4projectmanager/qt4projectmanagerconstants.h>
#include <qt4projectmanager/qtversionmanager.h>
#include <utils/environment.h>

#include <QtCore/QDateTime>
#include <QtCore/QDir>
#include <QtCore/QFileInfo>
#include <QtCore/QProcess>
#include <QtCore/QString>
#include <QtGui/QDesktopServices>

namespace Qt4ProjectManager {
namespace Internal {
namespace {
static const QLatin1String binQmake("/bin/qmake" EXEC_SUFFIX);
}

bool MaemoGlobal::isMaemoTargetId(const QString &id)
{
    return isFremantleTargetId(id) || isHarmattanTargetId(id)
        || isMeegoTargetId(id);
}

bool MaemoGlobal::isFremantleTargetId(const QString &id)
{
    return id == QLatin1String(Constants::MAEMO5_DEVICE_TARGET_ID);
}

bool MaemoGlobal::isHarmattanTargetId(const QString &id)
{
    return id == QLatin1String(Constants::HARMATTAN_DEVICE_TARGET_ID);
}

bool MaemoGlobal::isMeegoTargetId(const QString &id)
{
    return id == QLatin1String(Constants::MEEGO_DEVICE_TARGET_ID);
}

bool MaemoGlobal::isValidMaemo5QtVersion(const QtVersion *version)
{
    return isValidMaemoQtVersion(version, Maemo5);
}

bool MaemoGlobal::isValidHarmattanQtVersion(const QtVersion *version)
{
    return isValidMaemoQtVersion(version, Maemo6);
}

bool MaemoGlobal::isValidMeegoQtVersion(const Qt4ProjectManager::QtVersion *version)
{
    return isValidMaemoQtVersion(version, Meego);
}

bool MaemoGlobal::isValidMaemoQtVersion(const QtVersion *qtVersion,
    OsVersion maemoVersion)
{
    if (version(qtVersion) != maemoVersion)
        return false;
    QProcess madAdminProc;
    const QStringList arguments(QLatin1String("list"));
    if (!callMadAdmin(madAdminProc, arguments, qtVersion, false))
        return false;
    if (!madAdminProc.waitForStarted() || !madAdminProc.waitForFinished())
        return false;

    madAdminProc.setReadChannel(QProcess::StandardOutput);
    const QByteArray tgtName = targetName(qtVersion).toAscii();
    while (madAdminProc.canReadLine()) {
        const QByteArray &line = madAdminProc.readLine();
        if (line.contains(tgtName)
            && (line.contains("(installed)") || line.contains("(default)")))
            return true;
    }
    return false;
}


QString MaemoGlobal::homeDirOnDevice(const QString &uname)
{
    return uname == QLatin1String("root")
        ? QString::fromLatin1("/root")
        : QLatin1String("/home/") + uname;
}

QString MaemoGlobal::devrootshPath()
{
    return QLatin1String("/usr/lib/mad-developer/devrootsh");
}

QString MaemoGlobal::remoteSudo(const QString &uname)
{
    return uname == QLatin1String("root") ? QString() : devrootshPath();
}

QString MaemoGlobal::remoteCommandPrefix(OsVersion osVersion,
    const QString &userName, const QString &commandFilePath)
{
    QString prefix = QString::fromLocal8Bit("%1 chmod a+x %2; %3; ")
        .arg(remoteSudo(userName), commandFilePath, remoteSourceProfilesCommand());
    if (osVersion != Maemo5 && osVersion != Maemo6)
        prefix += QLatin1String("DISPLAY=:0.0 ");
    return prefix;
}

QString MaemoGlobal::remoteSourceProfilesCommand()
{
    const QList<QByteArray> profiles = QList<QByteArray>() << "/etc/profile"
        << "/home/user/.profile" << "~/.profile";
    QByteArray remoteCall(":");
    foreach (const QByteArray &profile, profiles)
        remoteCall += "; test -f " + profile + " && source " + profile;
    return QString::fromAscii(remoteCall);
}

QString MaemoGlobal::remoteEnvironment(const QList<Utils::EnvironmentItem> &list)
{
    QString env;
    QString placeHolder = QLatin1String("%1=%2 ");
    foreach (const Utils::EnvironmentItem &item, list)
        env.append(placeHolder.arg(item.name).arg(item.value));
    return env.mid(0, env.size() - 1);
}

QString MaemoGlobal::failedToConnectToServerMessage(const Utils::SshConnection::Ptr &connection,
    const MaemoDeviceConfig::ConstPtr &deviceConfig)
{
    QString errorMsg = tr("Could not connect to host: %1")
        .arg(connection->errorString());

    if (deviceConfig->type() == MaemoDeviceConfig::Emulator) {
        if (connection->errorState() == Utils::SshTimeoutError
                || connection->errorState() == Utils::SshSocketError) {
            errorMsg += tr("\nDid you start Qemu?");
        }
   } else if (connection->errorState() == Utils::SshTimeoutError) {
        errorMsg += tr("\nIs the device connected and set up for network access?");
    }
    return errorMsg;
}

QString MaemoGlobal::deviceConfigurationName(const MaemoDeviceConfig::ConstPtr &devConf)
{
    return devConf ? devConf->name() : tr("(No device)");
}

QString MaemoGlobal::maddeRoot(const QtVersion *qtVersion)
{
    QDir dir(targetRoot(qtVersion));
    dir.cdUp(); dir.cdUp();
    return dir.absolutePath();
}

QString MaemoGlobal::targetRoot(const QtVersion *qtVersion)
{
    return QDir::cleanPath(qtVersion->qmakeCommand()).remove(binQmake);
}

QString MaemoGlobal::targetName(const QtVersion *qtVersion)
{
    return QDir(targetRoot(qtVersion)).dirName();
}

QString MaemoGlobal::madAdminCommand(const QtVersion *qtVersion)
{
    return maddeRoot(qtVersion) + QLatin1String("/bin/mad-admin");
}

QString MaemoGlobal::madCommand(const QtVersion *qtVersion)
{
    return maddeRoot(qtVersion) + QLatin1String("/bin/mad");
}

QString MaemoGlobal::madDeveloperUiName(OsVersion osVersion)
{
    return osVersion == Maemo6
        ? tr("SDK Connectivity") : tr("Mad Developer");
}

MaemoGlobal::OsVersion MaemoGlobal::version(const QtVersion *qtVersion)
{
    const QString &name = targetName(qtVersion);
    if (name.startsWith(QLatin1String("fremantle")))
        return Maemo5;
    if (name.startsWith(QLatin1String("harmattan")))
        return Maemo6;
    if (name.startsWith(QLatin1String("meego")))
        return Meego;
    return static_cast<OsVersion>(-1);
}

QString MaemoGlobal::architecture(const QtVersion *qtVersion)
{
    QProcess proc;
    const QStringList args = QStringList() << QLatin1String("uname")
        << QLatin1String("-m");
    if (!callMad(proc, args, qtVersion, true))
        return QString();
    if (!proc.waitForFinished())
        return QString();
    QString arch = QString::fromUtf8(proc.readAllStandardOutput());
    arch.chop(1); // Newline
    return arch;
}

bool MaemoGlobal::removeRecursively(const QString &filePath, QString &error)
{
    error.clear();
    QFileInfo fileInfo(filePath);
    if (!fileInfo.exists())
        return true;
    QFile::setPermissions(filePath, fileInfo.permissions() | QFile::WriteUser);
    if (fileInfo.isDir()) {
        QDir dir(filePath);
        QStringList fileNames = dir.entryList(QDir::Files | QDir::Hidden
            | QDir::System | QDir::Dirs | QDir::NoDotAndDotDot);
        foreach (const QString &fileName, fileNames) {
            if (!removeRecursively(filePath + QLatin1Char('/') + fileName, error))
                return false;
        }
        dir.cdUp();
        if (!dir.rmdir(fileInfo.fileName())) {
            error = tr("Failed to remove directory '%1'.")
                .arg(QDir::toNativeSeparators(filePath));
            return false;
        }
    } else {
        if (!QFile::remove(filePath)) {
            error = tr("Failed to remove file '%1'.")
                .arg(QDir::toNativeSeparators(filePath));
            return false;
        }
    }
    return true;
}

<<<<<<< HEAD
bool MaemoGlobal::isFileNewerThan(const QString &filePath,
    const QDateTime &timeStamp)
{
    QFileInfo fileInfo(filePath);
    if (!fileInfo.exists() || fileInfo.lastModified() >= timeStamp)
        return true;
    if (fileInfo.isDir()) {
        const QStringList dirContents = QDir(filePath)
            .entryList(QDir::Files | QDir::Dirs | QDir::NoDotAndDotDot);
        foreach (const QString &curFileName, dirContents) {
            const QString curFilePath
                = filePath + QLatin1Char('/') + curFileName;
            if (isFileNewerThan(curFilePath, timeStamp))
                return true;
        }
    }
    return false;
=======
bool MaemoGlobal::copyRecursively(const QString &srcFilePath,
    const QString &tgtFilePath, QString *error)
{
    QFileInfo srcFileInfo(srcFilePath);
    if (srcFileInfo.isDir()) {
        QDir targetDir(tgtFilePath);
        targetDir.cdUp();
        if (!targetDir.mkdir(QFileInfo(tgtFilePath).fileName())) {
            if (error) {
                *error = tr("Failed to create directory '%1'.")
                    .arg(QDir::toNativeSeparators(tgtFilePath));
                return false;
            }
        }
        QDir sourceDir(srcFilePath);
        QStringList fileNames = sourceDir.entryList(QDir::Files | QDir::Dirs | QDir::NoDotAndDotDot);
        foreach (const QString &fileName, fileNames) {
            const QString newSrcFilePath
                = srcFilePath + QLatin1Char('/') + fileName;
            const QString newTgtFilePath
                = tgtFilePath + QLatin1Char('/') + fileName;
            if (!copyRecursively(newSrcFilePath, newTgtFilePath))
                return false;
        }
    } else {
        if (!QFile::copy(srcFilePath, tgtFilePath)) {
            if (error) {
                *error = tr("Could not copy file '%1' to '%2'.")
                    .arg(QDir::toNativeSeparators(srcFilePath),
                         QDir::toNativeSeparators(tgtFilePath));
            }
            return false;
        }
    }
    return true;
>>>>>>> da0e926a
}

bool MaemoGlobal::callMad(QProcess &proc, const QStringList &args,
    const QtVersion *qtVersion, bool useTarget)
{
    return callMaddeShellScript(proc, qtVersion, madCommand(qtVersion), args,
        useTarget);
}

bool MaemoGlobal::callMadAdmin(QProcess &proc, const QStringList &args,
    const QtVersion *qtVersion, bool useTarget)
{
    return callMaddeShellScript(proc, qtVersion, madAdminCommand(qtVersion),
        args, useTarget);
}

bool MaemoGlobal::callMaddeShellScript(QProcess &proc,
    const QtVersion *qtVersion, const QString &command, const QStringList &args,
    bool useTarget)
{
    if (!QFileInfo(command).exists())
        return false;
    QString actualCommand = command;
    QStringList actualArgs = targetArgs(qtVersion, useTarget) + args;
#ifdef Q_OS_WIN
    Utils::Environment env(proc.systemEnvironment());
    const QString root = maddeRoot(qtVersion);
    env.prependOrSetPath(root + QLatin1String("/bin"));
    env.prependOrSet(QLatin1String("HOME"),
        QDesktopServices::storageLocation(QDesktopServices::HomeLocation));
    proc.setEnvironment(env.toStringList());
    actualArgs.prepend(command);
    actualCommand = root + QLatin1String("/bin/sh.exe");
#endif
    proc.start(actualCommand, actualArgs);
    return true;
}

QStringList MaemoGlobal::targetArgs(const QtVersion *qtVersion, bool useTarget)
{
    QStringList args;
    if (useTarget) {
        args << QLatin1String("-t") << targetName(qtVersion);
    }
    return args;
}

QString MaemoGlobal::osVersionToString(OsVersion version)
{
    switch (version) {
    case Maemo5: return QLatin1String("Maemo5/Fremantle");
    case Maemo6: return QLatin1String("Harmattan");
    case Meego: return QLatin1String("Meego");
    case GenericLinux: return QLatin1String("Other Linux");
    }
    qDebug("%s: Unknown OS Version %d.", Q_FUNC_INFO, version);
    return QString();
}

MaemoGlobal::PackagingSystem MaemoGlobal::packagingSystem(OsVersion osVersion)
{
    switch (osVersion) {
    case Maemo5: case Maemo6: return Dpkg;
    case Meego: return Rpm;
    case GenericLinux: return Tar;
    default: qFatal("%s: Missing case in switch.", Q_FUNC_INFO);
    }
    return static_cast<PackagingSystem>(-1);
}

MaemoGlobal::FileUpdate::FileUpdate(const QString &fileName)
    : m_fileName(fileName)
{
    Core::FileManager::instance()->expectFileChange(fileName);
}

MaemoGlobal::FileUpdate::~FileUpdate()
{
    Core::FileManager::instance()->unexpectFileChange(m_fileName);
}

} // namespace Internal
} // namespace Qt4ProjectManager<|MERGE_RESOLUTION|>--- conflicted
+++ resolved
@@ -273,7 +273,43 @@
     return true;
 }
 
-<<<<<<< HEAD
+bool MaemoGlobal::copyRecursively(const QString &srcFilePath,
+    const QString &tgtFilePath, QString *error)
+{
+    QFileInfo srcFileInfo(srcFilePath);
+    if (srcFileInfo.isDir()) {
+        QDir targetDir(tgtFilePath);
+        targetDir.cdUp();
+        if (!targetDir.mkdir(QFileInfo(tgtFilePath).fileName())) {
+            if (error) {
+                *error = tr("Failed to create directory '%1'.")
+                    .arg(QDir::toNativeSeparators(tgtFilePath));
+                return false;
+            }
+        }
+        QDir sourceDir(srcFilePath);
+        QStringList fileNames = sourceDir.entryList(QDir::Files | QDir::Dirs | QDir::NoDotAndDotDot);
+        foreach (const QString &fileName, fileNames) {
+            const QString newSrcFilePath
+                = srcFilePath + QLatin1Char('/') + fileName;
+            const QString newTgtFilePath
+                = tgtFilePath + QLatin1Char('/') + fileName;
+            if (!copyRecursively(newSrcFilePath, newTgtFilePath))
+                return false;
+        }
+    } else {
+        if (!QFile::copy(srcFilePath, tgtFilePath)) {
+            if (error) {
+                *error = tr("Could not copy file '%1' to '%2'.")
+                    .arg(QDir::toNativeSeparators(srcFilePath),
+                         QDir::toNativeSeparators(tgtFilePath));
+            }
+            return false;
+        }
+    }
+    return true;
+}
+
 bool MaemoGlobal::isFileNewerThan(const QString &filePath,
     const QDateTime &timeStamp)
 {
@@ -291,43 +327,6 @@
         }
     }
     return false;
-=======
-bool MaemoGlobal::copyRecursively(const QString &srcFilePath,
-    const QString &tgtFilePath, QString *error)
-{
-    QFileInfo srcFileInfo(srcFilePath);
-    if (srcFileInfo.isDir()) {
-        QDir targetDir(tgtFilePath);
-        targetDir.cdUp();
-        if (!targetDir.mkdir(QFileInfo(tgtFilePath).fileName())) {
-            if (error) {
-                *error = tr("Failed to create directory '%1'.")
-                    .arg(QDir::toNativeSeparators(tgtFilePath));
-                return false;
-            }
-        }
-        QDir sourceDir(srcFilePath);
-        QStringList fileNames = sourceDir.entryList(QDir::Files | QDir::Dirs | QDir::NoDotAndDotDot);
-        foreach (const QString &fileName, fileNames) {
-            const QString newSrcFilePath
-                = srcFilePath + QLatin1Char('/') + fileName;
-            const QString newTgtFilePath
-                = tgtFilePath + QLatin1Char('/') + fileName;
-            if (!copyRecursively(newSrcFilePath, newTgtFilePath))
-                return false;
-        }
-    } else {
-        if (!QFile::copy(srcFilePath, tgtFilePath)) {
-            if (error) {
-                *error = tr("Could not copy file '%1' to '%2'.")
-                    .arg(QDir::toNativeSeparators(srcFilePath),
-                         QDir::toNativeSeparators(tgtFilePath));
-            }
-            return false;
-        }
-    }
-    return true;
->>>>>>> da0e926a
 }
 
 bool MaemoGlobal::callMad(QProcess &proc, const QStringList &args,
