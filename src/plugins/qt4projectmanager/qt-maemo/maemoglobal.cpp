/**************************************************************************
**
** This file is part of Qt Creator
**
** Copyright (c) 2011 Nokia Corporation and/or its subsidiary(-ies).
**
** Contact: Nokia Corporation (qt-info@nokia.com)
**
** No Commercial Usage
**
** This file contains pre-release code and may not be distributed.
** You may use this file in accordance with the terms and conditions
** contained in the Technology Preview License Agreement accompanying
** this package.
**
** GNU Lesser General Public License Usage
**
** Alternatively, this file may be used under the terms of the GNU Lesser
** General Public License version 2.1 as published by the Free Software
** Foundation and appearing in the file LICENSE.LGPL included in the
** packaging of this file.  Please review the following information to
** ensure the GNU Lesser General Public License version 2.1 requirements
** will be met: http://www.gnu.org/licenses/old-licenses/lgpl-2.1.html.
**
** In addition, as a special exception, Nokia gives you certain additional
** rights.  These rights are described in the Nokia Qt LGPL Exception
** version 1.1, included in the file LGPL_EXCEPTION.txt in this package.
**
** If you have questions regarding the use of this file, please contact
** Nokia at qt-info@nokia.com.
**
**************************************************************************/

#include "maemoglobal.h"

#include "maemoconstants.h"
#include "maemodeviceconfigurations.h"

#include <projectexplorer/projectexplorerconstants.h>

#include <coreplugin/filemanager.h>
#include <utils/ssh/sshconnection.h>
#include <qt4projectmanager/qt4projectmanagerconstants.h>
#include <qt4projectmanager/qtversionmanager.h>
#include <utils/environment.h>

#include <QtCore/QDateTime>
#include <QtCore/QDir>
#include <QtCore/QFileInfo>
#include <QtCore/QProcess>
#include <QtCore/QString>
#include <QtGui/QDesktopServices>

namespace Qt4ProjectManager {
namespace Internal {
namespace {
static const QLatin1String binQmake("/bin/qmake" EXEC_SUFFIX);
}

bool MaemoGlobal::isMaemoTargetId(const QString &id)
{
    return isFremantleTargetId(id) || isHarmattanTargetId(id)
        || isMeegoTargetId(id);
}

bool MaemoGlobal::isFremantleTargetId(const QString &id)
{
    return id == QLatin1String(Constants::MAEMO5_DEVICE_TARGET_ID);
}

bool MaemoGlobal::isHarmattanTargetId(const QString &id)
{
    return id == QLatin1String(Constants::HARMATTAN_DEVICE_TARGET_ID);
}

bool MaemoGlobal::isMeegoTargetId(const QString &id)
{
    return id == QLatin1String(Constants::MEEGO_DEVICE_TARGET_ID);
}

bool MaemoGlobal::isValidMaemo5QtVersion(const QtVersion *version)
{
    return isValidMaemoQtVersion(version, Maemo5);
}

bool MaemoGlobal::isValidHarmattanQtVersion(const QtVersion *version)
{
    return isValidMaemoQtVersion(version, Maemo6);
}

bool MaemoGlobal::isValidMeegoQtVersion(const Qt4ProjectManager::QtVersion *version)
{
    return isValidMaemoQtVersion(version, Meego);
}

bool MaemoGlobal::isValidMaemoQtVersion(const QtVersion *qtVersion,
    OsVersion maemoVersion)
{
    if (version(qtVersion) != maemoVersion)
        return false;
    QProcess madAdminProc;
    const QStringList arguments(QLatin1String("list"));
    if (!callMadAdmin(madAdminProc, arguments, qtVersion, false))
        return false;
    if (!madAdminProc.waitForStarted() || !madAdminProc.waitForFinished())
        return false;

    madAdminProc.setReadChannel(QProcess::StandardOutput);
    const QByteArray tgtName = targetName(qtVersion).toAscii();
    while (madAdminProc.canReadLine()) {
        const QByteArray &line = madAdminProc.readLine();
        if (line.contains(tgtName)
            && (line.contains("(installed)") || line.contains("(default)")))
            return true;
    }
    return false;
}


QString MaemoGlobal::homeDirOnDevice(const QString &uname)
{
    return uname == QLatin1String("root")
        ? QString::fromLatin1("/root")
        : QLatin1String("/home/") + uname;
}

QString MaemoGlobal::remoteSudo()
{
    return QLatin1String("/usr/lib/mad-developer/devrootsh");
}

QString MaemoGlobal::remoteCommandPrefix(const QString &commandFilePath)
{
    return QString::fromLocal8Bit("%1 chmod a+x %2; %3; ")
        .arg(remoteSudo(), commandFilePath, remoteSourceProfilesCommand());
}

QString MaemoGlobal::remoteSourceProfilesCommand()
{
    const QList<QByteArray> profiles = QList<QByteArray>() << "/etc/profile"
        << "/home/user/.profile" << "~/.profile";
    QByteArray remoteCall(":");
    foreach (const QByteArray &profile, profiles)
        remoteCall += "; test -f " + profile + " && source " + profile;
    return QString::fromAscii(remoteCall);
}

QString MaemoGlobal::remoteEnvironment(const QList<Utils::EnvironmentItem> &list)
{
    QString env;
    QString placeHolder = QLatin1String("%1=%2 ");
    foreach (const Utils::EnvironmentItem &item, list)
        env.append(placeHolder.arg(item.name).arg(item.value));
    return env.mid(0, env.size() - 1);
}

QString MaemoGlobal::failedToConnectToServerMessage(const Utils::SshConnection::Ptr &connection,
    const MaemoDeviceConfig::ConstPtr &deviceConfig)
{
    QString errorMsg = tr("Could not connect to host: %1")
        .arg(connection->errorString());

    if (deviceConfig->type() == MaemoDeviceConfig::Emulator) {
        if (connection->errorState() == Utils::SshTimeoutError
                || connection->errorState() == Utils::SshSocketError) {
            errorMsg += tr("\nDid you start Qemu?");
        }
   } else if (connection->errorState() == Utils::SshTimeoutError) {
        errorMsg += tr("\nIs the device connected and set up for network access?");
    }
    return errorMsg;
}

QString MaemoGlobal::deviceConfigurationName(const MaemoDeviceConfig::ConstPtr &devConf)
{
    return devConf ? devConf->name() : tr("(No device)");
}

QString MaemoGlobal::maddeRoot(const QtVersion *qtVersion)
{
    QDir dir(targetRoot(qtVersion));
    dir.cdUp(); dir.cdUp();
    return dir.absolutePath();
}

QString MaemoGlobal::targetRoot(const QtVersion *qtVersion)
{
    return QDir::cleanPath(qtVersion->qmakeCommand()).remove(binQmake);
}

QString MaemoGlobal::targetName(const QtVersion *qtVersion)
{
    return QDir(targetRoot(qtVersion)).dirName();
}

QString MaemoGlobal::madAdminCommand(const QtVersion *qtVersion)
{
    return maddeRoot(qtVersion) + QLatin1String("/bin/mad-admin");
}

QString MaemoGlobal::madCommand(const QtVersion *qtVersion)
{
    return maddeRoot(qtVersion) + QLatin1String("/bin/mad");
}

<<<<<<< HEAD
MaemoGlobal::OsVersion MaemoGlobal::version(const QtVersion *qtVersion)
=======
QString MaemoGlobal::madDeveloperUiName(MaemoVersion maemoVersion)
{
    return maemoVersion == Maemo6
        ? tr("SDK Connectivity") : tr("Mad Developer");
}

MaemoGlobal::MaemoVersion MaemoGlobal::version(const QtVersion *qtVersion)
>>>>>>> eb03bd1a
{
    const QString &name = targetName(qtVersion);
    if (name.startsWith(QLatin1String("fremantle")))
        return Maemo5;
    if (name.startsWith(QLatin1String("harmattan")))
        return Maemo6;
    if (name.startsWith(QLatin1String("meego")))
        return Meego;
    return static_cast<OsVersion>(-1);
}

QString MaemoGlobal::architecture(const QtVersion *qtVersion)
{
    QProcess proc;
    const QStringList args = QStringList() << QLatin1String("uname")
        << QLatin1String("-m");
    if (!callMad(proc, args, qtVersion, true))
        return QString();
    if (!proc.waitForFinished())
        return QString();
    QString arch = QString::fromUtf8(proc.readAllStandardOutput());
    arch.chop(1); // Newline
    return arch;
}

bool MaemoGlobal::removeRecursively(const QString &filePath, QString &error)
{
    error.clear();
    QFileInfo fileInfo(filePath);
    if (!fileInfo.exists())
        return true;
    QFile::setPermissions(filePath, fileInfo.permissions() | QFile::WriteUser);
    if (fileInfo.isDir()) {
        QDir dir(filePath);
        QStringList fileNames = dir.entryList(QDir::Files | QDir::Hidden
            | QDir::System | QDir::Dirs | QDir::NoDotAndDotDot);
        foreach (const QString &fileName, fileNames) {
            if (!removeRecursively(filePath + QLatin1Char('/') + fileName, error))
                return false;
        }
        dir.cdUp();
        if (!dir.rmdir(fileInfo.fileName())) {
            error = tr("Failed to remove directory '%1'.")
                .arg(QDir::toNativeSeparators(filePath));
            return false;
        }
    } else {
        if (!QFile::remove(filePath)) {
            error = tr("Failed to remove file '%1'.")
                .arg(QDir::toNativeSeparators(filePath));
            return false;
        }
    }
    return true;
}

bool MaemoGlobal::isFileNewerThan(const QString &filePath,
    const QDateTime &timeStamp)
{
    QFileInfo fileInfo(filePath);
    if (!fileInfo.exists() || fileInfo.lastModified() >= timeStamp)
        return true;
    if (fileInfo.isDir()) {
        const QStringList dirContents = QDir(filePath)
            .entryList(QDir::Files | QDir::Dirs | QDir::NoDotAndDotDot);
        foreach (const QString &curFileName, dirContents) {
            const QString curFilePath
                = filePath + QLatin1Char('/') + curFileName;
            if (isFileNewerThan(curFilePath, timeStamp))
                return true;
        }
    }
    return false;
}

bool MaemoGlobal::callMad(QProcess &proc, const QStringList &args,
    const QtVersion *qtVersion, bool useTarget)
{
    return callMaddeShellScript(proc, qtVersion, madCommand(qtVersion), args,
        useTarget);
}

bool MaemoGlobal::callMadAdmin(QProcess &proc, const QStringList &args,
    const QtVersion *qtVersion, bool useTarget)
{
    return callMaddeShellScript(proc, qtVersion, madAdminCommand(qtVersion),
        args, useTarget);
}

bool MaemoGlobal::callMaddeShellScript(QProcess &proc,
    const QtVersion *qtVersion, const QString &command, const QStringList &args,
    bool useTarget)
{
    if (!QFileInfo(command).exists())
        return false;
    QString actualCommand = command;
    QStringList actualArgs = targetArgs(qtVersion, useTarget) + args;
#ifdef Q_OS_WIN
    Utils::Environment env(proc.systemEnvironment());
    const QString root = maddeRoot(qtVersion);
    env.prependOrSetPath(root + QLatin1String("/bin"));
    env.prependOrSet(QLatin1String("HOME"),
        QDesktopServices::storageLocation(QDesktopServices::HomeLocation));
    proc.setEnvironment(env.toStringList());
    actualArgs.prepend(command);
    actualCommand = root + QLatin1String("/bin/sh.exe");
#endif
    proc.start(actualCommand, actualArgs);
    return true;
}

QStringList MaemoGlobal::targetArgs(const QtVersion *qtVersion, bool useTarget)
{
    QStringList args;
    if (useTarget) {
        args << QLatin1String("-t") << targetName(qtVersion);
    }
    return args;
}

QString MaemoGlobal::osVersionToString(OsVersion version)
{
    switch (version) {
    case Maemo5: return QLatin1String("Maemo 5/Fremantle");
    case Maemo6: return QLatin1String("Maemo 6/Harmattan");
    case Meego: return QLatin1String("Meego");
    case GenericLinux: return QLatin1String("Other Linux");
    }
    Q_ASSERT(false);
    return QString();
}

MaemoGlobal::PackagingSystem MaemoGlobal::packagingSystem(OsVersion osVersion)
{
    switch (osVersion) {
    case Maemo5: case Maemo6: return Dpkg;
    case Meego: return Rpm;
    case GenericLinux: return Tar;
    default: qFatal("%s: Missing case in switch.", Q_FUNC_INFO);
    }
    return static_cast<PackagingSystem>(-1);
}

MaemoGlobal::FileUpdate::FileUpdate(const QString &fileName)
    : m_fileName(fileName)
{
    Core::FileManager::instance()->expectFileChange(fileName);
}

MaemoGlobal::FileUpdate::~FileUpdate()
{
    Core::FileManager::instance()->unexpectFileChange(m_fileName);
}

} // namespace Internal
} // namespace Qt4ProjectManager<|MERGE_RESOLUTION|>--- conflicted
+++ resolved
@@ -203,17 +203,13 @@
     return maddeRoot(qtVersion) + QLatin1String("/bin/mad");
 }
 
-<<<<<<< HEAD
-MaemoGlobal::OsVersion MaemoGlobal::version(const QtVersion *qtVersion)
-=======
-QString MaemoGlobal::madDeveloperUiName(MaemoVersion maemoVersion)
+QString MaemoGlobal::madDeveloperUiName(OsVersion maemoVersion)
 {
     return maemoVersion == Maemo6
         ? tr("SDK Connectivity") : tr("Mad Developer");
 }
 
-MaemoGlobal::MaemoVersion MaemoGlobal::version(const QtVersion *qtVersion)
->>>>>>> eb03bd1a
+MaemoGlobal::OsVersion MaemoGlobal::version(const QtVersion *qtVersion)
 {
     const QString &name = targetName(qtVersion);
     if (name.startsWith(QLatin1String("fremantle")))
