--- conflicted
+++ resolved
@@ -107,10 +107,7 @@
     MaemoPackageContents *const m_packageContents;
     bool m_packagingEnabled;
     QString m_versionString;
-<<<<<<< HEAD
     mutable QSharedPointer<ProFileWrapper> m_proFileWrapper;
-=======
->>>>>>> 21b211fe
 };
 
 } // namespace Internal
