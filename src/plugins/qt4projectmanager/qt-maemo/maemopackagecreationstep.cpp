--- conflicted
+++ resolved
@@ -284,18 +284,8 @@
             return false;
         }
 
-<<<<<<< HEAD
         if (fileName == QLatin1String("rules"))
             updateDesktopFiles(destFile);
-=======
-        // Workaround for Harmattan icon bug
-        if (fileName == QLatin1String("rules")) {
-            if (harmattanWorkaroundNeeded)
-                addWorkaroundForHarmattanBug(destFile);
-            QFile rulesFile(destFile);
-            rulesFile.setPermissions(rulesFile.permissions() | QFile::ExeUser);
-        }
->>>>>>> bff0dd4a
     }
 
     QFile magicFile(magicFilePath);
@@ -566,6 +556,7 @@
 void MaemoPackageCreationStep::updateDesktopFiles(const QString &rulesFilePath)
 {
     QFile rulesFile(rulesFilePath);
+    rulesFile.setPermissions(rulesFile.permissions() | QFile::ExeUser);
     if (!rulesFile.open(QIODevice::ReadWrite)) {
         qWarning("Cannot open rules file for Maemo6 icon path adaptation.");
         return;
