/****************************************************************************
**
** Copyright (C) 2017 The Qt Company Ltd.
** Contact: https://www.qt.io/licensing/
**
** This file is part of the Qt Creator documentation.
**
** Commercial License Usage
** Licensees holding valid commercial Qt licenses may use this file in
** accordance with the commercial license agreement provided with the
** Software or, alternatively, in accordance with the terms contained in
** a written agreement between you and The Qt Company. For licensing terms
** and conditions see https://www.qt.io/terms-conditions. For further
** information use the contact form at https://www.qt.io/contact-us.
**
** GNU Free Documentation License Usage
** Alternatively, this file may be used under the terms of the GNU Free
** Documentation License version 1.3 as published by the Free Software
** Foundation and appearing in the file included in the packaging of
** this file. Please review the following information to ensure
** the GNU Free Documentation License version 1.3 requirements
** will be met: https://www.gnu.org/licenses/fdl-1.3.html.
**
****************************************************************************/

// **********************************************************************
// NOTE: the sections are not ordered by their logical order to avoid
// reshuffling the file each time the index order changes (i.e., often).
// Run the fixnavi.pl script to adjust the links to the index order.
// **********************************************************************

/*!
    \contentspage {Qt Creator Manual}
    \previouspage creator-build-settings.html
    \page creator-run-settings.html
    \nextpage creator-editor-settings.html

    \title Specifying Run Settings

    \QC automatically creates run configurations for your project.
    To view and modify the settings, select \uicontrol {Projects > Build & Run > Run}.

    The settings to specify depend on the type of the project and on the
    \l{glossary-buildandrun-kit}{kit} that you build and run the project with.

    Click \uicontrol Add to add run settings for a project and \uicontrol Remove to remove
    the current settings.

    The run configurations for qmake projects derive their executable from the
    parsed .pro files. For more information on how the commands are constructed,
    see \l{Starting External Processes}.

    \QC automatically adds run configurations for all targets specified in the
    CMake project file, \c {CMakeLists.txt}.

    \section1 Creating Run Configurations for Subprojects

    To prevent \QC from automatically creating run configurations for SUBDIRS
    projects, specify the following variable in the .pro file of the SUBDIRS
    project: \c {CONFIG += qtc_runnable}.

    \QC creates run configurations only for subprojects that also have
    \c {CONFIG += qtc_runnable} set in their .pro files.

<<<<<<< HEAD
    \include projects/creator-projects-settings-run-desktop.qdocinc
    \include projects/creator-projects-settings-run-analyze.qdocinc
    \include projects/creator-projects-settings-run-debug.qdocinc
    \include linux-mobile/creator-projects-settings-run-linux.qdocinc
    \include qnx/creator-projects-settings-run-qnx.qdocinc
    \include mer/creator-projects-settings-run-mer.qdocinc
    \include linux-mobile/creator-projects-settings-run-b2qt.qdocinc
=======
    \include projects/creator-projects-settings-run-desktop.qdocinc run settings desktop
    \include projects/creator-projects-settings-run-analyze.qdocinc settings valgrind
    \include projects/creator-projects-settings-run-debug.qdocinc run settings debugger
    \include android/creator-projects-settings-run-android.qdocinc run settings android
    \include linux-mobile/creator-projects-settings-run-linux.qdocinc run settings linux
    \include qnx/creator-projects-settings-run-qnx.qdocinc run settings qnx
    \include linux-mobile/creator-projects-settings-run-b2qt.qdocinc run settings embedded
>>>>>>> 4dacefa7

    \section1 Selecting the Run Environment

    \QC automatically selects the environment used for running the application
    based on the \l{glossary-device}{device} type. You can edit the environment
    or select another environment in the \uicontrol {Run Environment} section.

    You can edit existing environment variables or add, reset and unset new
    variables.

    \image qtcreator-run-environment.png "Run Environment section"

    When running on the desktop, the \uicontrol {Build Environment} is used by
    default, but you can also use the \uicontrol {System Environment} without the
    additions made to the build environment. For more information, see
    \l {Build Environment}.

    To run in a clean system environment, select \uicontrol {Clean Environment}.

    When running on a mobile device connected to the development host, \QC
    fetches information about the \uicontrol {Device Environment} from the device.
    Usually, it does not make sense to edit the device environment.

    To modify the environment variable values for the run environment, select
    \uicontrol {Batch Edit}. For more information, see \l{Batch Editing}.

    \section1 Specifying a Custom Executable to Run

    If you use CMake or the generic project type in \QC, or want
    to run a custom desktop executable, create a \uicontrol {Custom Executable}
    run configuration for your project. For example, when working on a library,
    you can run a test application that links against the library.

    Specify the executable to run, command line arguments, working directory,
    and environment variables to use.

    \image qmldesigner-run-custom-exe.png "Run settings for custom executables"

    \include qtquick/creator-projects-settings-run-qtquick.qdocinc run settings qt quick ui
*/<|MERGE_RESOLUTION|>--- conflicted
+++ resolved
@@ -62,23 +62,14 @@
     \QC creates run configurations only for subprojects that also have
     \c {CONFIG += qtc_runnable} set in their .pro files.
 
-<<<<<<< HEAD
-    \include projects/creator-projects-settings-run-desktop.qdocinc
-    \include projects/creator-projects-settings-run-analyze.qdocinc
-    \include projects/creator-projects-settings-run-debug.qdocinc
-    \include linux-mobile/creator-projects-settings-run-linux.qdocinc
-    \include qnx/creator-projects-settings-run-qnx.qdocinc
-    \include mer/creator-projects-settings-run-mer.qdocinc
-    \include linux-mobile/creator-projects-settings-run-b2qt.qdocinc
-=======
     \include projects/creator-projects-settings-run-desktop.qdocinc run settings desktop
     \include projects/creator-projects-settings-run-analyze.qdocinc settings valgrind
     \include projects/creator-projects-settings-run-debug.qdocinc run settings debugger
     \include android/creator-projects-settings-run-android.qdocinc run settings android
     \include linux-mobile/creator-projects-settings-run-linux.qdocinc run settings linux
     \include qnx/creator-projects-settings-run-qnx.qdocinc run settings qnx
+    \include mer/creator-projects-settings-run-mer.qdocinc run settings mer
     \include linux-mobile/creator-projects-settings-run-b2qt.qdocinc run settings embedded
->>>>>>> 4dacefa7
 
     \section1 Selecting the Run Environment
 
