--- conflicted
+++ resolved
@@ -38,14 +38,9 @@
     \title Qt Creator Manual
 
     \QC provides a cross-platform, complete integrated development environment
-<<<<<<< HEAD
-    (IDE) for application developers to create applications for multiple desktop
-    and mobile device platforms, such as \l{Connecting SailfishOS Devices}{SailfishOS}, \l{Connecting Android Devices}{Android}
-=======
     (IDE) for application developers to create applications for multiple
     desktop, \l {http://doc.qt.io/QtForDeviceCreation/index.html}{embedded},
-    and mobile device platforms, such as \l{Connecting Android Devices}{Android}
->>>>>>> 6863acfe
+    and mobile device platforms, such as \l{Connecting SailfishOS Devices}{SailfishOS}, \l{Connecting Android Devices}{Android}
     and \l{Connecting iOS Devices}{iOS}. It is available for Linux, OS X and
     Windows
     operating systems. For more information, see \l{Supported Platforms}.
@@ -109,21 +104,6 @@
                     \li \l{Analyzing Code}
                     \li \l{Running Autotests}
                 \endlist
-<<<<<<< HEAD
-        \row
-            \li \inlineimage creator_advanceduse.png
-            \li \inlineimage creator_gettinghelp.png
-            \li
-        \row
-            \li \list
-            \li \b {Publishing}
-                \list
-                    \li \l{Publishing Qt Content for SailfishOS Devices}
-                \endlist
-            \endlist
-            \li \list
-=======
->>>>>>> 6863acfe
             \li \b {\l{Advanced Use}}
                 \list
                     \li \l{Supported Platforms}
@@ -300,10 +280,6 @@
             \endlist
             \li \l{Running Autotests}
         \endlist
-        \li Publishing
-        \list
-            \li \l{Publishing Qt Content for SailfishOS Devices}
-        \endlist
         \li \l{Advanced Use}
         \list
             \li \l{Supported Platforms}
