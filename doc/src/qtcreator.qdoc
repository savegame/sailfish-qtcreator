/**************************************************************************
**
** Copyright (C) 2015 The Qt Company Ltd.
** Contact: http://www.qt.io/licensing
**
** This file is part of Qt Creator
**
**
** GNU Free Documentation License
**
** Alternatively, this file may be used under the terms of the GNU Free
** Documentation License version 1.3 as published by the Free Software
** Foundation and appearing in the file included in the packaging of this
** file.
**
**
**************************************************************************/

// **********************************************************************
// NOTE: the sections are not ordered by their logical order to avoid
// reshuffling the file each time the index order changes (i.e., often).
// Run the fixnavi.pl script to adjust the links to the index order.
// **********************************************************************


/*!
    \contentspage{index.html}{Qt Creator}
    \page index.html
    \nextpage creator-getting-started.html

    \title Qt Creator Manual

    \QC provides a cross-platform, complete integrated development environment
    (IDE) for application developers to create applications for multiple desktop
<<<<<<< HEAD
    and mobile device platforms, such as \l{Connecting SailfishOS Devices}{SailfishOS}, \l{Connecting Android Devices}{Android}
    and \l{Connecting iOS Devices}{iOS}. It is available for Linux, Mac OS X and
=======
    and mobile device platforms, such as \l{Connecting Android Devices}{Android}
    and \l{Connecting iOS Devices}{iOS}. It is available for Linux, OS X and
>>>>>>> 1eb29292
    Windows
    operating systems. For more information, see \l{Supported Platforms}.

    This manual also describes features that are only available if you have the
    appropriate \l{http://qt.io/licensing/}{Qt license}. For more information,
    see \l{Qt Creator Commercial Features}.

    \table
        \row
            \li \inlineimage creator_gettingstarted.png
            \li \inlineimage creator_managingprojects.png
            \li \inlineimage creator_designinguserinterface.png
        \row
            \li \b {\l{Getting Started}}
                \list
                    \li \l{IDE Overview}
                    \li \l{User Interface}
                    \li \l{Configuring Qt Creator}
                    \li \l{Building and Running an Example}
                    \li \l{Tutorials}
                \endlist
            \li \b {\l{Managing Projects}}
                \list
                    \li \l{Creating Projects}
                    \li \l{Using Version Control Systems}
                    \li \l{Configuring Projects}
                    \li \l{Managing Sessions}
                \endlist
            \li \b {\l{Designing User Interfaces}}
                \list
                    \li \l{Developing Qt Quick Applications}
                    \li \l{Developing Widget Based Applications}
                    \li \l{Optimizing Applications for Mobile Devices}
                \endlist
        \row
            \li \inlineimage creator_coding.png
            \li \inlineimage creator_buildingrunning.png
            \li \inlineimage creator_testing.png
        \row
            \li \b {\l{Coding}}
                \list
                    \li \l{Writing Code}
                    \li \l{Finding}
                    \li \l{Refactoring}
                    \li \l{Configuring the Editor}
            \endlist
            \li \b {\l{Building and Running}}
                \list
                    \li \l{Building for Multiple Platforms}
                    \li \l{Running on Multiple Platforms}
                    \li \l{Deploying to Mobile Devices}
                    \li \l{Connecting Mobile Devices}
            \endlist
            \li \b {\l{Testing}}
                \list
                    \li \l{Debugging}
                    \li \l{Analyzing Code}
                    \li \l{Running Autotests}
                \endlist
        \row
            \li \inlineimage creator_advanceduse.png
            \li \inlineimage creator_gettinghelp.png
            \li
        \row
            \li \list
            \li \b {Publishing}
                \list
                    \li \l{Publishing Qt Content for SailfishOS Devices}
                \endlist
            \endlist
            \li \list
            \li \b {\l{Advanced Use}}
                \list
                    \li \l{Supported Platforms}
                    \li \l{Using Other Build Systems}
                    \li \l{Using Command Line Options}
                    \li \l{Keyboard Shortcuts}
                    \li \l{Using External Tools}
                \endlist
            \endlist
            \li \b {\l{Getting Help}}
                \list
                    \li \l{Using the Help Mode}
                    \li \l{FAQ}
                    \li \l{Tips and Tricks}
                    \li \l{Known Issues}
                    \li \l{Glossary}
                \endlist
            \li
        \row
            \li {3,1} \note To report bugs and suggestions to the Qt Bug
                Tracker, select \uicontrol {Help > Report Bug}.

                You can also join the \QC mailing list at:
                \l{http://lists.qt-project.org/mailman/listinfo/}
                {lists.qt-project.org Mailing Lists}.
    \endtable

    \omit
    \section1 Table Of Contents

    \list
        \li \l{Getting Started}
        \list
            \li \l{IDE Overview}
            \li \l{User Interface}
            \li \l{Configuring Qt Creator}
            \li \l{Building and Running an Example}
            \li \l{Tutorials}
            \list
                \li \l{Creating a Qt Quick Application}
                \li \l{Creating a Qt Widget Based Application}
                \li \l{Creating a Mobile Application}
<<<<<<< HEAD
                \li \l{Creating a SailfishOS Application}
=======
                \li \l{Using Qt Quick UI Forms}
>>>>>>> 1eb29292
            \endlist
        \endlist
        \li \l{Managing Projects}
        \list
            \li \l{Creating Projects}
            \list
                \li \l{Opening Projects}
                \li \l{Adding Libraries to Projects}
                \li \l{Adding New Custom Wizards}
                \list
                    \li \l{Adding JSON-Based Wizards}
                    \li \l{Adding XML-Based Wizards}
                \endlist
            \endlist
            \li \l{Using Version Control Systems}
            \li \l{Configuring Projects}
            \list
                \li \l{Adding Kits}
                \li \l{Adding Qt Versions}
                \li \l{Adding Compilers}
                \li \l{Adding Debuggers}
                \li \l{Specifying Build Settings}
                \li \l{Specifying Run Settings}
                \li \l{Specifying Editor Settings}
                \li \l{Specifying Code Style Settings}
                \li \l{Specifying Dependencies}
                \li \l{Sharing Project Settings}
            \endlist
            \li \l{Managing Sessions}
        \endlist
        \li \l{Designing User Interfaces}
        \list
            \li \l{Developing Qt Quick Applications}
            \list
                \li \l {Creating Qt Quick Projects}
                \li \l {Qt Quick UI Forms}
                \li \l {Using Qt Quick Designer}
                \li \l {Creating Components}
                \li \l {Creating Buttons}
                \li \l {Creating Scalable Buttons and Borders}
                \li \l {Creating Screens}
                \li \l {Using Qt Quick Designer Extensions}
                    \list
                        \li \l{Editing PathView Properties}
                        \li \l{Adding Connections}
                    \endlist
                \li \l {Exporting Designs from Graphics Software}
                \li \l {Using QML Modules with Plugins}
            \endlist
            \li \l{Developing Widget Based Applications}
            \list
                \li  \l{Adding Qt Designer Plugins}
            \endlist
            \li \l{Optimizing Applications for Mobile Devices}
        \endlist
        \li \l{Coding}
        \list
        \li \l{Writing Code}
            \list
                \li \l{Working in Edit Mode}
                \li \l{Semantic Highlighting}
                \li \l{Checking Code Syntax}
                \li \l{Completing Code}
                \li \l{Indenting Text or Code}
                \li \l{Using Qt Quick Toolbars}
                \li \l{Pasting and Fetching Code Snippets}
                \li \l{Using Text Editing Macros}
                \li \l{Comparing Files}
                \li \l{Parsing C++ Files}
            \endlist
            \li \l{Finding}
            \list
                \li \l{Finding and Replacing}
                \li \l{Searching with the Locator}
            \endlist
            \li \l{Refactoring}
            \li \l{Beautifying Source Code}
            \li \l{Configuring the Editor}
            \list
                \li \l{Specifying Text Editor Settings}
                \li \l{Using FakeVim Mode}
            \endlist
            \li \l{Editing MIME Types}
        \endlist
        \li \l{Building and Running}
        \list
            \li \l{Building for Multiple Platforms}
            \li \l{Running on Multiple Platforms}
            \li \l{Deploying to Mobile Devices}
            \list
                \li \l{Deploying Applications to Android Devices}
                \li \l{Deploying Applications to Embedded Linux Devices}
                \li \l{Deploying Applications to QNX Neutrino Devices}
                \li \l{Deploying Applications to SailfishOS Devices}
            \endlist
            \li \l{Connecting Mobile Devices}
            \list
                \li \l{Connecting Android Devices}
                \li \l{Connecting Bare Metal Devices}
                \li \l{Connecting Embedded Linux Devices}
                \li \l{Connecting iOS Devices}
                \li \l{Connecting QNX Devices}
                \li \l{Connecting SailfishOS Devices}
                \li \l{Connecting Windows Runtime Devices}
            \endlist
            \li \l{Customizing the Build Process}
        \endlist
        \li \l{Testing}
        \list
            \li \l{Debugging}
            \list
                \li \l{Setting Up Debugger}
                \li \l{Launching the Debugger}
                \li \l{Interacting with the Debugger}
                \li \l{Using Debugging Helpers}
                \li \l{Debugging Qt Quick Projects}
                \li \l{Debugging a C++ Example Application}
                \li \l{Debugging a Qt Quick Example Application}
                \li \l{Troubleshooting Debugger}
            \endlist
            \li \l{Analyzing Code}
            \list
                \li \l{Profiling QML Applications}
                \li \l{Using Valgrind Code Analysis Tools}
                \list
                    \li \l{Detecting Memory Leaks}
                    \li \l{Profiling Function Execution}
                    \li \l{Running Valgrind Tools on External Applications}
                \endlist
                \li \l{Using Clang Static Analyzer}
                \li \l{Analyzing CPU Usage}
            \endlist
            \li \l{Running Autotests}
        \endlist
        \li Publishing
        \list
            \li \l{Publishing Qt Content for SailfishOS Devices}
        \endlist
        \li \l{Advanced Use}
        \list
            \li \l{Supported Platforms}
            \li \l{Using Other Build Systems}
            \list
                \li \l{Setting Up a CMake Project}
                \li \l{Setting Up a Qbs Project}
                \li \l{Setting Up an Autotools Project}
                \li \l{Setting Up a Generic Project}
            \endlist
            \li \l{Using Command Line Options}
            \li \l{Keyboard Shortcuts}
            \li \l{Using External Tools}
            \li \l{Showing Task List Files in Issues Pane}
        \endlist
        \li  \l{Getting Help}
        \list
            \li \l{Using the Help Mode}
            \li \l{FAQ}
            \li \l{Tips and Tricks}
            \li \l{Known Issues}
            \li \l{Glossary}
            \li \l{Technical Support}
            \li \l{Acknowledgements}
        \endlist
    \endlist
    \endomit
*/<|MERGE_RESOLUTION|>--- conflicted
+++ resolved
@@ -32,13 +32,8 @@
 
     \QC provides a cross-platform, complete integrated development environment
     (IDE) for application developers to create applications for multiple desktop
-<<<<<<< HEAD
     and mobile device platforms, such as \l{Connecting SailfishOS Devices}{SailfishOS}, \l{Connecting Android Devices}{Android}
-    and \l{Connecting iOS Devices}{iOS}. It is available for Linux, Mac OS X and
-=======
-    and mobile device platforms, such as \l{Connecting Android Devices}{Android}
     and \l{Connecting iOS Devices}{iOS}. It is available for Linux, OS X and
->>>>>>> 1eb29292
     Windows
     operating systems. For more information, see \l{Supported Platforms}.
 
@@ -152,11 +147,8 @@
                 \li \l{Creating a Qt Quick Application}
                 \li \l{Creating a Qt Widget Based Application}
                 \li \l{Creating a Mobile Application}
-<<<<<<< HEAD
+                \li \l{Using Qt Quick UI Forms}
                 \li \l{Creating a SailfishOS Application}
-=======
-                \li \l{Using Qt Quick UI Forms}
->>>>>>> 1eb29292
             \endlist
         \endlist
         \li \l{Managing Projects}
