--- conflicted
+++ resolved
@@ -25,15 +25,10 @@
 // **********************************************************************
 
 /*!
-<<<<<<< HEAD
-    \contentspage index.html
-    \previouspage creator-deployment-mer.html
-=======
     \contentspage {Qt Creator Manual}
     \previouspage creator-deployment-maemo.html
->>>>>>> c0b6db73
     \page creator-deployment-qnx.html
-    \nextpage creator-connecting-mobile.html
+    \nextpage creator-deployment-mer.html
 
     \title Deploying Applications to QNX Neutrino Devices
 
