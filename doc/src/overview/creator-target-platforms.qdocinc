--- conflicted
+++ resolved
@@ -57,25 +57,19 @@
                 *
         \row
             \li Windows Runtime
-<<<<<<< HEAD
-            \li No
-            \li No
-            \li Yes
-        \row
-            \li Mer
-            \li Yes
-            \li Yes
-            \li Yes
-        \row
-            \li SailfishOS
-            \li Yes
-            \li Yes
-            \li Yes
-=======
             \li
             \li
             \li \image ok
->>>>>>> 1eb29292
+        \row
+            \li Mer
+            \li \image ok
+            \li \image ok
+            \li \image ok
+        \row
+            \li SailfishOS
+            \li \image ok
+            \li \image ok
+            \li \image ok
     \endtable
 
     * See \l{Running on QNX Devices} for limitations.
