/****************************************************************************
**
** Copyright (C) 2016 The Qt Company Ltd.
** Contact: https://www.qt.io/licensing/
**
** This file is part of the Qt Creator documentation.
**
** Commercial License Usage
** Licensees holding valid commercial Qt licenses may use this file in
** accordance with the commercial license agreement provided with the
** Software or, alternatively, in accordance with the terms contained in
** a written agreement between you and The Qt Company. For licensing terms
** and conditions see https://www.qt.io/terms-conditions. For further
** information use the contact form at https://www.qt.io/contact-us.
**
** GNU Free Documentation License Usage
** Alternatively, this file may be used under the terms of the GNU Free
** Documentation License version 1.3 as published by the Free Software
** Foundation and appearing in the file included in the packaging of
** this file. Please review the following information to ensure
** the GNU Free Documentation License version 1.3 requirements
** will be met: https://www.gnu.org/licenses/fdl-1.3.html.
**
****************************************************************************/

// **********************************************************************
// NOTE: the sections are not ordered by their logical order to avoid
// reshuffling the file each time the index order changes (i.e., often).
// Run the fixnavi.pl script to adjust the links to the index order.
// **********************************************************************

/*!
    \contentspage {Qt Creator Manual}
    \previouspage creator-build-example-application.html
    \page creator-tutorials.html
    \nextpage {Creating a Qt Quick Application}

    \title Tutorials

    \image creator-gs-04.png

    You can use \QC to create applications for several platforms by using
    several technologies. The tutorials in this manual explain how to create
    some basic applications.

    \list

        \li \l{Creating a Qt Quick Application}

            Learn how to use \QMLD to create a Qt Quick application.

        \li \l{Creating a Qt Widget Based Application}

            Learn how to create a Qt widget based application for the desktop.

       \li \l{Creating a Mobile Application}

            Learn how to create a Qt Quick application using Qt Quick Controls
            for Android and iOS devices.

       \li \l{Using Qt Quick UI Forms}

            Learn how to develop a Qt Quick application by using UI forms.
            UI forms are split into \e .qml and \e .js files that contain the
            business logic, and \e .ui.qml files that only contain the purely
<<<<<<< HEAD
            declarative description of the UI. Note that some of the described
            features are only available in the commercial version of \QC.
       \li \l{Creating a SailfishOS Application}

            Learn how to create an application for SailfishOS devices.
=======
            declarative description of the UI.
>>>>>>> 6863acfe

    \endlist

*/<|MERGE_RESOLUTION|>--- conflicted
+++ resolved
@@ -33,7 +33,7 @@
     \contentspage {Qt Creator Manual}
     \previouspage creator-build-example-application.html
     \page creator-tutorials.html
-    \nextpage {Creating a Qt Quick Application}
+    \nextpage transitions
 
     \title Tutorials
 
@@ -63,15 +63,11 @@
             Learn how to develop a Qt Quick application by using UI forms.
             UI forms are split into \e .qml and \e .js files that contain the
             business logic, and \e .ui.qml files that only contain the purely
-<<<<<<< HEAD
-            declarative description of the UI. Note that some of the described
-            features are only available in the commercial version of \QC.
+            declarative description of the UI.
+
        \li \l{Creating a SailfishOS Application}
 
             Learn how to create an application for SailfishOS devices.
-=======
-            declarative description of the UI.
->>>>>>> 6863acfe
 
     \endlist
 
