--- conflicted
+++ resolved
@@ -1627,7 +1627,6 @@
     return a.size() + b.size() + c.size();
 }
 
-<<<<<<< HEAD
 struct Color
 {
     int r,g,b,a;
@@ -1651,7 +1650,8 @@
     int i = 0;
     int *p = &i;
     ++*p;
-=======
+}
+
 void testPassByReferenceHelper(Foo &f)
 {
     ++f.a;
@@ -1661,7 +1661,6 @@
 {
     Foo f(12);
     testPassByReferenceHelper(f);
->>>>>>> 0b52a873
 }
 
 int main(int argc, char *argv[])
