--- conflicted
+++ resolved
@@ -97,11 +97,8 @@
     void labelledStatements3();
     void json1();
     void multilineTernaryInProperty();
-<<<<<<< HEAD
     void bug1();
-=======
     void multilineString();
->>>>>>> 00282086
 };
 
 enum { DontCheck = -2, DontIndent = -1 };
@@ -1284,7 +1281,6 @@
     checkIndent(data);
 }
 
-<<<<<<< HEAD
 void tst_QMLCodeFormatter::bug1()
 {
     QList<Line> data;
@@ -1294,7 +1290,11 @@
          << Line("        else (b==b) {}")
          << Line("        foo()")
          << Line("    }")
-=======
+         << Line("}")
+         ;
+    checkIndent(data);
+}
+
 void tst_QMLCodeFormatter::multilineString()
 {
     QList<Line> data;
@@ -1307,7 +1307,6 @@
          << Line("  bar", DontIndent)
          << Line("          boo boo", DontIndent)
          << Line("   end\"", DontIndent)
->>>>>>> 00282086
          << Line("}")
          ;
     checkIndent(data);
