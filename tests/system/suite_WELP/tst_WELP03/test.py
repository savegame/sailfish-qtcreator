############################################################################
#
# Copyright (C) 2016 The Qt Company Ltd.
# Contact: https://www.qt.io/licensing/
#
# This file is part of Qt Creator.
#
# Commercial License Usage
# Licensees holding valid commercial Qt licenses may use this file in
# accordance with the commercial license agreement provided with the
# Software or, alternatively, in accordance with the terms contained in
# a written agreement between you and The Qt Company. For licensing terms
# and conditions see https://www.qt.io/terms-conditions. For further
# information use the contact form at https://www.qt.io/contact-us.
#
# GNU General Public License Usage
# Alternatively, this file may be used under the terms of the GNU
# General Public License version 3 as published by the Free Software
# Foundation with exceptions as appearing in the file LICENSE.GPL3-EXCEPT
# included in the packaging of this file. Please review the following
# information to ensure the GNU General Public License requirements will
# be met: https://www.gnu.org/licenses/gpl-3.0.html.
#
############################################################################

source("../../shared/qtcreator.py")
source("../../shared/suites_qtta.py")

def handlePackagingMessageBoxes():
    if platform.system() == "Darwin":
        messageBox = "{type='QMessageBox' unnamed='1' visible='1'}"
    else:
        messageBox = ("{type='QMessageBox' unnamed='1' visible='1' "
                      "windowTitle='Add Packaging Files to Project'}")
    while (True):
        try:
            waitForObject(messageBox, 3000)
            clickButton(waitForObject("{text='Yes' type='QPushButton' unnamed='1' visible='1' "
                                      "window=%s}" % messageBox))
        except:
            break

def main():
<<<<<<< HEAD
    global sdkPath
=======
    if not canTestEmbeddedQtQuick():
        test.log("Welcome mode is not scriptable with this Squish version")
        return
>>>>>>> 181a17bb
    welcomePage = ":Qt Creator.WelcomePage_QQuickWidget"
    # open Qt Creator
    startApplication("qtcreator" + SettingsPath)
    if not startedWithoutPluginError():
        return
    qchs = []
    for p in Qt5Path.getPaths(Qt5Path.DOCS):
        qchs.extend([os.path.join(p, "qtopengl.qch"), os.path.join(p, "qtwidgets.qch")])
    addHelpDocumentation(qchs)
    setAlwaysStartFullHelp()
    getStartedNow = getQmlItem("Button", welcomePage, False,
                               "text='Get Started Now' id='gettingStartedButton'")
    if not test.verify(checkIfObjectExists(getStartedNow),
                       "Verifying: Qt Creator displays Welcome Page with Getting Started."):
        test.fatal("Something's wrong - leaving test.")
        invokeMenuItem("File", "Exit")
        return
    # select "Examples" topic
    mouseClick(waitForObject(getQmlItem("Button", welcomePage, False, "text='Examples'")),
               5, 5, 0, Qt.LeftButton)
    test.verify(checkIfObjectExists(getQmlItem("Text", welcomePage, False, "text='Examples'")),
                "Verifying: 'Examples' topic is opened and the examples are shown.")
    proFiles = map(lambda p: os.path.join(p, "opengl", "2dpainting", "2dpainting.pro"),
                   Qt5Path.getPaths(Qt5Path.EXAMPLES))
    cleanUpUserFiles(proFiles)
    for p in proFiles:
        removePackagingDirectory(os.path.dirname(p))
    examplesLineEdit = getQmlItem("TextField", welcomePage,
                                  False, "id='lineEdit' placeholderText='Search in Examples...'")
    mouseClick(waitForObject(examplesLineEdit), 5, 5, 0, Qt.LeftButton)
    test.log("Using examples from Kit %s."
             % (waitForObject(getQmlItem("ComboBox", welcomePage,
                                         False, "id='comboBox'")).currentText))
    replaceEditorContent(waitForObject(examplesLineEdit), "qwerty")
    test.verify(checkIfObjectExists(getQmlItem("Delegate", welcomePage,
                                               False, "id='delegate' radius='0' caption~='.*'"),
                                    False), "Verifying: No example is shown.")
    replaceEditorContent(waitForObject(examplesLineEdit), "2d painting")
    twoDPainting = getQmlItem("Delegate", welcomePage,
                              False, "id='delegate' radius='0' caption~='2D Painting.*'")
    test.verify(checkIfObjectExists(twoDPainting),
                "Verifying: Example (2D Painting) is shown.")
    mouseClick(waitForObject(twoDPainting), 5, 5, 0, Qt.LeftButton)
    handlePackagingMessageBoxes()
    helpWidget = waitForObject(":Help Widget_Help::Internal::HelpWidget")
    test.verify(waitFor('"2D Painting Example" in str(helpWidget.windowTitle)', 5000),
                "Verifying: The example application is opened inside Help.")
    sendEvent("QCloseEvent", helpWidget)
    # assume the correct kit is selected, hit Configure Project
    clickButton(waitForObject("{text='Configure Project' type='QPushButton' unnamed='1' visible='1'"
                              "window=':Qt Creator_Core::Internal::MainWindow'}"))
    test.verify(checkIfObjectExists("{column='0' container=':Qt Creator_Utils::NavigationTreeView'"
                                    " text='2dpainting' type='QModelIndex'}"),
                "Verifying: The project is shown in 'Edit' mode.")
    invokeContextMenuOnProject('2dpainting', 'Close Project "2dpainting"')
    navTree = waitForObject(":Qt Creator_Utils::NavigationTreeView")
    res = waitFor("navTree.model().rowCount(navTree.rootIndex()) == 0", 2000)
    test.verify(not checkIfObjectItemExists(":Qt Creator_Utils::NavigationTreeView", "2dpainting"),
                "Verifying: The first example is closed.")
    # clean up created packaging directories
    for p in proFiles:
        removePackagingDirectory(os.path.dirname(p))

    # go to "Welcome" page and choose another example
    switchViewTo(ViewConstants.WELCOME)
    proFiles = map(lambda p: os.path.join(p, "widgets", "itemviews", "addressbook", "addressbook.pro"),
                   Qt5Path.getPaths(Qt5Path.EXAMPLES))
    cleanUpUserFiles(proFiles)
    for p in proFiles:
        removePackagingDirectory(os.path.dirname(p))
    examplesLineEditWidget = waitForObject(examplesLineEdit)
    mouseClick(examplesLineEditWidget)
    replaceEditorContent(examplesLineEditWidget, "address book")
    addressBook = getQmlItem("Delegate", welcomePage,
                              False, "id='delegate' radius='0' caption~='Address Book.*'")
    test.verify(checkIfObjectExists(addressBook), "Verifying: Example (address book) is shown.")
    mouseClick(waitForObject(addressBook), 5, 5, 0, Qt.LeftButton)
    handlePackagingMessageBoxes()
    helpWidget = waitForObject(":Help Widget_Help::Internal::HelpWidget")
    test.verify(waitFor('"Address Book Example" in str(helpWidget.windowTitle)', 5000),
                "Verifying: The example application is opened inside Help.")
    sendEvent("QCloseEvent", helpWidget)
    # assume the correct kit is selected, hit Configure Project
    clickButton(waitForObject("{text='Configure Project' type='QPushButton' unnamed='1' visible='1'"
                              "window=':Qt Creator_Core::Internal::MainWindow'}"))
    # close second example application
    test.verify(checkIfObjectExists("{column='0' container=':Qt Creator_Utils::NavigationTreeView'"
                                    " text='propertyanimation' type='QModelIndex'}", False) and
                checkIfObjectExists("{column='0' container=':Qt Creator_Utils::NavigationTreeView'"
                                    " text='addressbook' type='QModelIndex'}"),
                "Verifying: The project is shown in 'Edit' mode while old project isn't.")
    invokeContextMenuOnProject('addressbook', 'Close Project "addressbook"')
    navTree = waitForObject(":Qt Creator_Utils::NavigationTreeView")
    res = waitFor("navTree.model().rowCount(navTree.rootIndex()) == 0", 2000)
    test.verify(not checkIfObjectItemExists(":Qt Creator_Utils::NavigationTreeView", "addressbook"),
                "Verifying: The second example is closed.")
    # clean up created packaging directories
    for p in proFiles:
        removePackagingDirectory(os.path.dirname(p))
    # exit Qt Creator
    invokeMenuItem("File", "Exit")<|MERGE_RESOLUTION|>--- conflicted
+++ resolved
@@ -41,13 +41,6 @@
             break
 
 def main():
-<<<<<<< HEAD
-    global sdkPath
-=======
-    if not canTestEmbeddedQtQuick():
-        test.log("Welcome mode is not scriptable with this Squish version")
-        return
->>>>>>> 181a17bb
     welcomePage = ":Qt Creator.WelcomePage_QQuickWidget"
     # open Qt Creator
     startApplication("qtcreator" + SettingsPath)
