import __builtin__
import re

processStarted = False
processExited = False

def __handleProcessStarted__(object):
    global processStarted
    processStarted = True

def __handleProcessExited__(object, exitCode):
    global processExited
    processExited = True

def openQmakeProject(projectPath, targets=QtQuickConstants.Targets.DESKTOP):
    cleanUpUserFiles(projectPath)
    invokeMenuItem("File", "Open File or Project...")
    selectFromFileDialog(projectPath)
    try:
        # handle update generated files dialog
        waitForObject("{type='QLabel' name='qt_msgbox_label' visible='1' "
                      "text?='The following files are either outdated or have been modified*' "
                      "window={type='QMessageBox' unnamed='1' visible='1'}}", 3000)
        clickButton(waitForObject("{text='Yes' type='QPushButton' unnamed='1' visible='1'}"))
    except:
        pass
    __chooseTargets__(targets)
    configureButton = waitForObject("{text='Configure Project' type='QPushButton' unnamed='1' visible='1'"
                                    "window=':Qt Creator_Core::Internal::MainWindow'}", 20000)
    clickButton(configureButton)

def openCmakeProject(projectPath, buildDir):
    invokeMenuItem("File", "Open File or Project...")
    selectFromFileDialog(projectPath)
    replaceEditorContent("{type='Utils::BaseValidatingLineEdit' unnamed='1' visible='1'"
                         "window=':CMake Wizard_CMakeProjectManager::Internal::CMakeOpenProjectWizard'}", buildDir)
    clickButton(waitForObject(":CMake Wizard.Next_QPushButton", 20000))
    generatorCombo = waitForObject(":Generator:_QComboBox")
    mkspec = __getMkspecFromQmake__("qmake")
    test.log("Using mkspec '%s'" % mkspec)

    if "win32-" in mkspec:
        generatorName = {"win32-g++" : "MinGW Generator (MinGW from SDK)",
                         "win32-msvc2008" : "NMake Generator (Microsoft Visual C++ Compiler 9.0 (x86))",
                         "win32-msvc2010" : "NMake Generator (Microsoft Visual C++ Compiler 10.0 (x86))"}
        index = -1
        if mkspec in generatorName:
            index = generatorCombo.findText(generatorName[mkspec])
        if index == -1:
            test.warning("No matching CMake generator for mkspec '%s' found." % mkspec)
        else:
            generatorCombo.setCurrentIndex(index)

    clickButton(waitForObject(":CMake Wizard.Run CMake_QPushButton", 20000))
    try:
        clickButton(waitForObject(":CMake Wizard.Finish_QPushButton", 60000))
    except LookupError:
        cmakeOutput = waitForObject("{type='QPlainTextEdit' unnamed='1' visible='1' "
                                    "window=':CMake Wizard_CMakeProjectManager::Internal::CMakeOpenProjectWizard'}")
        test.warning("Error while executing cmake - see details for cmake output.",
                     str(cmakeOutput.plainText))
        clickButton(waitForObject(":CMake Wizard.Cancel_QPushButton"))
        return False
    return True

def shadowBuildDir(path, project, qtVersion, debugVersion):
    qtVersion = qtVersion.replace(" ", "_")
    qtVersion = qtVersion.replace(".", "_")
    qtVersion = qtVersion.replace("(", "_")
    qtVersion = qtVersion.replace(")", "_")
    buildDir = path + os.sep + project + "-build-desktop-" + qtVersion
    if debugVersion:
        return buildDir + "_Debug"
    else:
        return buildDir + "_Release"

# this function returns a list of available targets - this is not 100% error proof
# because the Simulator target is added for some cases even when Simulator has not
# been set up inside Qt versions/Toolchains
# this list can be used in __chooseTargets__()
def __createProjectSelectType__(category, template):
    invokeMenuItem("File", "New File or Project...")
    categoriesView = waitForObject("{type='QTreeView' name='templateCategoryView'}", 20000)
    clickItem(categoriesView, "Projects." + category, 5, 5, 0, Qt.LeftButton)
    templatesView = waitForObject("{name='templatesView' type='QListView'}", 20000)
    clickItem(templatesView, template, 5, 5, 0, Qt.LeftButton)
    text = waitForObject("{type='QTextBrowser' name='templateDescription' visible='1'}").plainText
    clickButton(waitForObject("{text='Choose...' type='QPushButton' unnamed='1' visible='1'}", 20000))
    return __getSupportedPlatforms__(str(text))[0]

def __createProjectSetNameAndPath__(path, projectName = None, checks = True):
    directoryEdit = waitForObject("{type='Utils::BaseValidatingLineEdit' unnamed='1' visible='1'}", 20000)
    replaceEditorContent(directoryEdit, path)
    projectNameEdit = waitForObject("{name='nameLineEdit' visible='1' "
                                    "type='Utils::ProjectNameValidatingLineEdit'}", 20000)
    if projectName == None:
        projectName = projectNameEdit.text
    else:
        replaceEditorContent(projectNameEdit, projectName)
    if checks:
        stateLabel = findObject("{type='QLabel' name='stateLabel'}")
        labelCheck = stateLabel.text=="" and stateLabel.styleSheet == ""
        test.verify(labelCheck, "Project name and base directory without warning or error")
    # make sure this is not set as default location
    ensureChecked("{type='QCheckBox' name='projectsDirectoryCheckBox' visible='1'}", False)
    clickButton(waitForObject(":Next_QPushButton"))
    return str(projectName)

# Selects the Qt versions for a project
# param checks turns tests in the function on if set to True
# param available a list holding the available targets
def __selectQtVersionDesktop__(checks, available=None):
    __chooseTargets__(QtQuickConstants.Targets.DESKTOP, available)
    if checks:
        verifyChecked(":scrollArea.Qt 4 for Desktop - (Qt SDK) debug_QCheckBox")
        verifyChecked(":scrollArea.Qt 4 for Desktop - (Qt SDK) release_QCheckBox")
    clickButton(waitForObject(":Next_QPushButton"))

def __createProjectHandleLastPage__(expectedFiles = None):
    if expectedFiles != None:
        summary = str(waitForObject("{name='filesLabel' text?='<qt>Files to be added in<pre>*</pre>'"
                                    "type='QLabel' visible='1'}").text)
        lastIndex = 0
        for filename in expectedFiles:
            index = summary.find(filename)
            test.verify(index > lastIndex, "'" + filename + "' found at index " + str(index))
            lastIndex = index
    selectFromCombo(":addToVersionControlComboBox_QComboBox", "<None>")
    clickButton(waitForObject("{type='QPushButton' text~='(Finish|Done)' visible='1'}", 20000))

def __verifyFileCreation__(path, expectedFiles):
    for filename in expectedFiles:
        if filename != path:
            filename = os.path.join(path, filename)
        test.verify(os.path.exists(filename), "Checking if '" + filename + "' was created")

# Creates a Qt GUI project
# param path specifies where to create the project
# param projectName is the name for the new project
# param checks turns tests in the function on if set to True
def createProject_Qt_GUI(path, projectName, checks = True):
    template = "Qt Gui Application"
    available = __createProjectSelectType__("  Applications", template)
    JIRA.performWorkaroundIfStillOpen(6994, JIRA.Bug.CREATOR, template, available)
    __createProjectSetNameAndPath__(path, projectName, checks)
    __selectQtVersionDesktop__(checks, available)

    if checks:
        exp_filename = "mainwindow"
        h_file = exp_filename + ".h"
        cpp_file = exp_filename + ".cpp"
        ui_file = exp_filename + ".ui"
        pro_file = projectName + ".pro"

        waitFor("object.exists(':headerFileLineEdit_Utils::FileNameValidatingLineEdit')", 20000)
        waitFor("object.exists(':sourceFileLineEdit_Utils::FileNameValidatingLineEdit')", 20000)
        waitFor("object.exists(':formFileLineEdit_Utils::FileNameValidatingLineEdit')", 20000)

        test.compare(findObject(":headerFileLineEdit_Utils::FileNameValidatingLineEdit").text, h_file)
        test.compare(findObject(":sourceFileLineEdit_Utils::FileNameValidatingLineEdit").text, cpp_file)
        test.compare(findObject(":formFileLineEdit_Utils::FileNameValidatingLineEdit").text, ui_file)

    clickButton(waitForObject(":Next_QPushButton"))

    expectedFiles = None
    if checks:
        if platform.system() in ('Windows', 'Microsoft'):
            path = os.path.abspath(path)
        path = os.path.join(path, projectName)
        expectedFiles = [path]
        expectedFiles.extend(__sortFilenamesOSDependent__(["main.cpp", cpp_file, h_file, ui_file, pro_file]))
    __createProjectHandleLastPage__(expectedFiles)

    waitForSignal("{type='CppTools::Internal::CppModelManager' unnamed='1'}", "sourceFilesRefreshed(QStringList)", 20000)
    __verifyFileCreation__(path, expectedFiles)

# Creates a Qt Console project
# param path specifies where to create the project
# param projectName is the name for the new project
# param checks turns tests in the function on if set to True
def createProject_Qt_Console(path, projectName, checks = True):
    available = __createProjectSelectType__("  Applications", "Qt Console Application")
    __createProjectSetNameAndPath__(path, projectName, checks)
    __selectQtVersionDesktop__(checks, available)

    expectedFiles = None
    if checks:
        if platform.system() in ('Windows', 'Microsoft'):
            path = os.path.abspath(path)
        path = os.path.join(path, projectName)
        cpp_file = "main.cpp"
        pro_file = projectName + ".pro"
        expectedFiles = [path]
        expectedFiles.extend(__sortFilenamesOSDependent__([cpp_file, pro_file]))
    __createProjectHandleLastPage__(expectedFiles)

    waitForSignal("{type='CppTools::Internal::CppModelManager' unnamed='1'}", "sourceFilesRefreshed(QStringList)", 10000)
    __verifyFileCreation__(path, expectedFiles)

def createNewQtQuickApplication(workingDir, projectName = None, templateFile = None, targets = QtQuickConstants.Targets.DESKTOP):
    if templateFile:
        available = __createProjectSelectType__("  Applications", "Qt Quick Application (from Existing QML File)")
    else:
        available = __createProjectSelectType__("  Applications", "Qt Quick Application (Built-in Elements)")
    projectName = __createProjectSetNameAndPath__(workingDir, projectName)
    if templateFile:
        baseLineEd = waitForObject("{type='Utils::BaseValidatingLineEdit' unnamed='1' visible='1'}", 20000)
        type(baseLineEd, templateFile)
        nextButton = waitForObject(":Next_QPushButton", 20000)
        clickButton(nextButton)
    __chooseTargets__(targets, available)
    snooze(1)
    nextButton = waitForObject(":Next_QPushButton", 20000)
    clickButton(nextButton)
    __createProjectHandleLastPage__()
    return projectName

def createNewQtQuickUI(workingDir):
    __createProjectSelectType__("  Applications", "Qt Quick UI")
    if workingDir == None:
        workingDir = tempDir()
    projectName = __createProjectSetNameAndPath__(workingDir)
    __createProjectHandleLastPage__()
    return projectName

def createNewQmlExtension(workingDir):
    available = __createProjectSelectType__("  Libraries", "Custom QML Extension Plugin")
    if workingDir == None:
        workingDir = tempDir()
    __createProjectSetNameAndPath__(workingDir)
    __chooseTargets__(QtQuickConstants.Targets.DESKTOP, available)
    nextButton = waitForObject(":Next_QPushButton")
    clickButton(nextButton)
    nameLineEd = waitForObject("{buddy={type='QLabel' text='Object Class-name:' unnamed='1' visible='1'} "
                               "type='QLineEdit' unnamed='1' visible='1'}", 20000)
    replaceEditorContent(nameLineEd, "TestItem")
    uriLineEd = waitForObject("{buddy={type='QLabel' text='URI:' unnamed='1' visible='1'} "
                              "type='QLineEdit' unnamed='1' visible='1'}", 20000)
    replaceEditorContent(uriLineEd, "com.nokia.test.qmlcomponents")
    clickButton(nextButton)
    __createProjectHandleLastPage__()

# parameter components can only be one of the Constants defined in QtQuickConstants.Components
def __chooseComponents__(components=QtQuickConstants.Components.BUILTIN):
    rbComponentToChoose = waitForObject("{type='QRadioButton' text='%s' visible='1'}"
                              % QtQuickConstants.getStringForComponents(components), 20000)
    if rbComponentToChoose.checked:
        test.passes("Selected QRadioButton is '%s'" % QtQuickConstants.getStringForComponents(components))
    else:
        clickButton(rbComponentToChoose)
        test.verify(rbComponentToChoose.checked, "Selected QRadioButton is '%s'"
                % QtQuickConstants.getStringForComponents(components))

# parameter target can be an OR'd value of QtQuickConstants.Targets
# parameter availableTargets should be the result of __createProjectSelectType__()
#           or use None as a fallback
def __chooseTargets__(targets=QtQuickConstants.Targets.DESKTOP, availableTargets=None):
    if availableTargets != None:
        available = availableTargets
    else:
        # following targets depend on the build environment - added for further/later tests
        available = [QtQuickConstants.Targets.DESKTOP,
                     QtQuickConstants.Targets.MAEMO5, QtQuickConstants.Targets.EMBEDDED_LINUX,
                     QtQuickConstants.Targets.SIMULATOR, QtQuickConstants.Targets.HARMATTAN]
        if platform.system() in ('Windows', 'Microsoft'):
            available += [QtQuickConstants.Targets.SYMBIAN]
            available.remove(QtQuickConstants.Targets.EMBEDDED_LINUX)
    for current in available:
        mustCheck = targets & current == current
        try:
            ensureChecked("{type='QCheckBox' text='%s' visible='1'}" % QtQuickConstants.getStringForTarget(current),
                          mustCheck, 3000)
        except LookupError:
            if mustCheck:
                test.fail("Failed to check target '%s'." % QtQuickConstants.getStringForTarget(current))
            else:
                # Simulator has been added without knowing whether configured or not - so skip warning here?
                if current != QtQuickConstants.Targets.SIMULATOR:
                    test.warning("Target '%s' is not set up correctly." % QtQuickConstants.getStringForTarget(current))

# run and close an application
# withHookInto - if set to True the function tries to attach to the sub-process instead of simply pressing Stop inside Creator
# executable - must be defined when using hook-into
# port - must be defined when using hook-into
# function - can be a string holding a function name or a reference to the function itself - this function will be called on
# the sub-process when hooking-into has been successful - if its missing simply closing the Qt Quick app will be done
# sType the SubprocessType - is nearly mandatory - except when using the function parameter
# userDefinedType - if you set sType to SubprocessType.USER_DEFINED you must(!) specify the WindowType for hooking into
# by yourself (or use the function parameter)
# ATTENTION! Make sure this function won't fail and the sub-process will end when the function returns
def runAndCloseApp(withHookInto=False, executable=None, port=None, function=None, sType=None, userDefinedType=None):
    global processStarted, processExited
    processStarted = processExited = False
    overrideInstallLazySignalHandler()
    installLazySignalHandler("{type='ProjectExplorer::ApplicationLaucher'}", "processStarted()", "__handleProcessStarted__")
    installLazySignalHandler("{type='ProjectExplorer::ApplicationLaucher'}", "processExited(int)", "__handleProcessExited__")
    runButton = waitForObject("{type='Core::Internal::FancyToolButton' text='Run' visible='1'}", 20000)
    clickButton(runButton)
    if sType != SubprocessType.QT_QUICK_UI:
        waitForSignal("{type='ProjectExplorer::BuildManager' unnamed='1'}", "buildQueueFinished(bool)", 300000)
        buildSucceeded = checkLastBuild()
        if not buildSucceeded:
            test.fatal("Build inside run wasn't successful - leaving test")
            invokeMenuItem("File", "Exit")
            return False
    waitFor("processStarted==True", 10000)
    if not processStarted:
        test.fatal("Couldn't start application - leaving test")
        invokeMenuItem("File", "Exit")
        return False
    if sType == SubprocessType.QT_QUICK_UI and os.getenv("SYSTEST_QMLVIEWER_NO_HOOK_INTO", "0") == "1":
        withHookInto = False
    if withHookInto and not validType(sType, userDefinedType):
        if function != None:
            test.warning("You did not provide a valid value for the SubprocessType value - sType, but you have "
                         "provided a function to execute on the subprocess. Please ensure that your function "
                         "closes the subprocess before exiting, or this test will not complete.")
        else:
            test.warning("You did not provide a valid value for the SubprocessType value - sType, nor a "
                         "function to execute on the subprocess. Falling back to pushing the STOP button "
                         "inside creator to terminate execution of the subprocess.")
            withHookInto = False
    if withHookInto and not executable in ("", None):
        __closeSubprocessByHookingInto__(executable, port, function, sType, userDefinedType)
    else:
        __closeSubprocessByPushingStop__(sType)
    return True

def validType(sType, userDef):
    if sType == None:
        return False
    ty = SubprocessType.getWindowType(sType)
    return ty != None and not (ty == "user-defined" and (userDef == None or userDef.strip() == ""))

def __closeSubprocessByPushingStop__(sType):
    ensureChecked(":Qt Creator_AppOutput_Core::Internal::OutputPaneToggleButton")
    try:
        waitForObject(":Qt Creator.Stop_QToolButton", 5000)
    except:
        pass
    playButton = verifyEnabled(":Qt Creator.ReRun_QToolButton", False)
    stopButton = verifyEnabled(":Qt Creator.Stop_QToolButton")
    if stopButton.enabled:
        clickButton(stopButton)
        test.verify(playButton.enabled)
        test.compare(stopButton.enabled, False)
        if sType == SubprocessType.QT_QUICK_UI and platform.system() == "Darwin":
            waitFor("stopButton.enabled==False")
            snooze(2)
            nativeType("<Escape>")
    else:
        test.fatal("Subprocess does not seem to have been started.")

def __closeSubprocessByHookingInto__(executable, port, function, sType, userDefType):
    global processExited
    ensureChecked(":Qt Creator_AppOutput_Core::Internal::OutputPaneToggleButton")
    output = waitForObject("{type='Core::OutputWindow' visible='1' windowTitle='Application Output Window'}", 20000)
    if port == None:
        test.warning("I need a port number or attaching might fail.")
    else:
        waitFor("'Listening on port %d for incoming connectionsdone' in str(output.plainText)" % port, 5000)
    try:
        attachToApplication(executable)
    except:
        test.warning("Could not attach to '%s' - using fallback of pushing STOP inside Creator." % executable)
        resetApplicationContextToCreator()
        __closeSubprocessByPushingStop__(sType)
        return False
    if function == None:
        if sType==SubprocessType.USER_DEFINED:
            sendEvent("QCloseEvent", "{type='%s' unnamed='1' visible='1'}" % userDefType)
        else:
            sendEvent("QCloseEvent", "{type='%s' unnamed='1' visible='1'}" % SubprocessType.getWindowType(sType))
        resetApplicationContextToCreator()
    else:
        try:
            if isinstance(function, (str, unicode)):
                globals()[function]()
            else:
                function()
        except:
            test.fatal("Function to execute on sub-process could not be found.",
                       "Using fallback of pushing STOP inside Creator.")
            resetApplicationContextToCreator()
            __closeSubprocessByPushingStop__(sType)
    waitFor("processExited==True", 10000)
    if not processExited:
        test.warning("Sub-process seems not to have closed properly.")
        try:
            resetApplicationContextToCreator()
            __closeSubprocessByPushingStop__(sType)
        except:
            pass
    return True

# this helper tries to reset the current application context back
# to creator - this strange work-around is needed _sometimes_ on MacOS
def resetApplicationContextToCreator():
    appCtxt = applicationContext("qtcreator")
    if appCtxt.name == "":
        appCtxt = applicationContext("Qt Creator")
    setApplicationContext(appCtxt)

# helper that examines the text (coming from the create project wizard)
# to figure out which available targets we have
# Simulator must be handled in a special way, because this depends on the
# configured Qt versions and Toolchains and cannot be looked up the same way
# if you set getAsStrings to True this function returns a list of strings instead
# of the constants defined in QtQuickConstants.Targets
def __getSupportedPlatforms__(text, getAsStrings=False):
    reqPattern = re.compile("requires qt (?P<version>\d+\.\d+(\.\d+)?)", re.IGNORECASE)
    res = reqPattern.search(text)
    if res:
        version = res.group("version")
    else:
        version = None
    if 'Supported Platforms' in text:
        supports = text[text.find('Supported Platforms'):].split(":")[1].strip().split(" ")
        result = []
        addSimulator = False
        if 'Desktop' in supports:
            result.append(QtQuickConstants.Targets.DESKTOP)
            if platform.system() in ("Linux", "Darwin"):
                result.append(QtQuickConstants.Targets.EMBEDDED_LINUX)
        if 'MeeGo/Harmattan' in supports:
            result.append(QtQuickConstants.Targets.HARMATTAN)
            result.append(QtQuickConstants.Targets.MAEMO5)
            addSimulator = True
        if 'Symbian' in supports:
            result.append(QtQuickConstants.Targets.SYMBIAN)
            addSimulator = True
        if len(result) == 0 or addSimulator:
            result.append(QtQuickConstants.Targets.SIMULATOR)
    elif 'Platform independent' in text:
        result = [QtQuickConstants.Targets.DESKTOP, QtQuickConstants.Targets.MAEMO5,
                  QtQuickConstants.Targets.SIMULATOR, QtQuickConstants.Targets.HARMATTAN]
        if platform.system() in ('Microsoft', 'Windows'):
            result.append(QtQuickConstants.Targets.SYMBIAN)
    else:
        test.warning("Returning None (__getSupportedPlatforms__())",
                     "Parsed text: '%s'" % text)
        return None, None
    if getAsStrings:
        result = QtQuickConstants.getTargetsAsStrings(result)
    return result, version

# copy example project (sourceExample is path to project) to temporary directory inside repository
def prepareTemplate(sourceExample):
    templateDir = os.path.abspath(tempDir() + "/template")
    shutil.copytree(sourceExample, templateDir)
    return templateDir

<<<<<<< HEAD
def __sortFilenamesOSDependent__(filenames):
    if platform.system() in ('Windows', 'Microsoft'):
        filenames.sort(key=str.lower)
    else:
        filenames.sort()
    return filenames
=======
def __iterateChildren__(model, parent, nestingLevel=0):
    children = []
    for currentIndex in [model.index(row, 0, parent) for row in range(model.rowCount(parent))]:
        children.append([str(currentIndex.text), nestingLevel])
        if model.hasChildren(currentIndex):
            children.extend(__iterateChildren__(model, currentIndex, nestingLevel + 1))
    return children

# This will write the data to a file which can then be used for comparing
def __writeProjectTreeFile__(projectTree, filename):
    f = open(filename, "w+")
    f.write('"text"\t"nestinglevel"\n')
    for elem in projectTree:
        f.write('"%s"\t"%s"\n' % (elem[0], elem[1]))
    f.close()

def __getTestData__(record):
    return [testData.field(record, "text"),
            __builtin__.int(testData.field(record, "nestinglevel"))]

def compareProjectTree(rootObject, dataset):
    root = waitForObject(rootObject)
    tree = __iterateChildren__(root.model(), root)

    # __writeProjectTreeFile__(tree, dataset)

    for i, current in enumerate(map(__getTestData__, testData.dataset(dataset))):
        try:
            # Just removing everything up to the found item
            # Writing a pass would result in truly massive logs
            tree = tree[tree.index(current) + 1:]
        except ValueError:
            test.fail('Could not find "%s" with nesting level %s' % tuple(current),
                      'Line %s in dataset' % str(i + 1))
            return
    test.passes("No errors found in project tree")
>>>>>>> 991fdc12
<|MERGE_RESOLUTION|>--- conflicted
+++ resolved
@@ -450,14 +450,13 @@
     shutil.copytree(sourceExample, templateDir)
     return templateDir
 
-<<<<<<< HEAD
 def __sortFilenamesOSDependent__(filenames):
     if platform.system() in ('Windows', 'Microsoft'):
         filenames.sort(key=str.lower)
     else:
         filenames.sort()
     return filenames
-=======
+
 def __iterateChildren__(model, parent, nestingLevel=0):
     children = []
     for currentIndex in [model.index(row, 0, parent) for row in range(model.rowCount(parent))]:
@@ -493,5 +492,4 @@
             test.fail('Could not find "%s" with nesting level %s' % tuple(current),
                       'Line %s in dataset' % str(i + 1))
             return
-    test.passes("No errors found in project tree")
->>>>>>> 991fdc12
+    test.passes("No errors found in project tree")