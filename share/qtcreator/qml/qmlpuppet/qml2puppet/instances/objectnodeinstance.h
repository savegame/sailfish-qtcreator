/****************************************************************************
**
** Copyright (C) 2013 Digia Plc and/or its subsidiary(-ies).
** Contact: http://www.qt-project.org/legal
**
** This file is part of Qt Creator.
**
** Commercial License Usage
** Licensees holding valid commercial Qt licenses may use this file in
** accordance with the commercial license agreement provided with the
** Software or, alternatively, in accordance with the terms contained in
** a written agreement between you and Digia.  For licensing terms and
** conditions see http://qt.digia.com/licensing.  For further information
** use the contact form at http://qt.digia.com/contact-us.
**
** GNU Lesser General Public License Usage
** Alternatively, this file may be used under the terms of the GNU Lesser
** General Public License version 2.1 as published by the Free Software
** Foundation and appearing in the file LICENSE.LGPL included in the
** packaging of this file.  Please review the following information to
** ensure the GNU Lesser General Public License version 2.1 requirements
** will be met: http://www.gnu.org/licenses/old-licenses/lgpl-2.1.html.
**
** In addition, as a special exception, Digia gives you certain additional
** rights.  These rights are described in the Digia Qt LGPL Exception
** version 1.1, included in the file LGPL_EXCEPTION.txt in this package.
**
****************************************************************************/

#ifndef OBJECTNODEINSTANCE_H
#define OBJECTNODEINSTANCE_H

#include "nodeinstanceserver.h"
#include "nodeinstancemetaobject.h"

#include <QPainter>
#include <QSharedPointer>
#include <QWeakPointer>

QT_BEGIN_NAMESPACE
class QGraphicsItem;
class QQmlContext;
class QQmlEngine;
class QQmlProperty;
class QQmlAbstractBinding;
QT_END_NAMESPACE

namespace QmlDesigner {

class NodeInstanceServer;

namespace Internal {

class QmlGraphicsItemNodeInstance;
class GraphicsWidgetNodeInstance;
class GraphicsViewNodeInstance;
class GraphicsSceneNodeInstance;
class ProxyWidgetNodeInstance;
class WidgetNodeInstance;

class ObjectNodeInstance
{
public:
    typedef QSharedPointer<ObjectNodeInstance> Pointer;
    typedef QWeakPointer<ObjectNodeInstance> WeakPointer;

    virtual ~ObjectNodeInstance();
    void destroy();
    //void setModelNode(const ModelNode &node);

    static Pointer create(QObject *objectToBeWrapped);
    static QObject *createPrimitive(const QString &typeName, int majorNumber, int minorNumber, QQmlContext *context);
    static QObject *createCustomParserObject(const QString &nodeSource, const QStringList &imports, QQmlContext *context);
    static QObject *createComponent(const QString &componentPath, QQmlContext *context);
    static QObject *createComponentWrap(const QString &nodeSource, const QStringList &imports, QQmlContext *context);

    void setInstanceId(qint32 id);
    qint32 instanceId() const;

    NodeInstanceServer *nodeInstanceServer() const;
    void setNodeInstanceServer(NodeInstanceServer *server);
    virtual void initializePropertyWatcher(const Pointer &objectNodeInstance);
    virtual void initialize(const Pointer &objectNodeInstance);
    virtual QImage renderImage() const;
    virtual QImage renderPreviewImage(const QSize &previewImageSize) const;

    virtual QObject *parent() const;

    Pointer parentInstance() const;

    virtual void reparent(const ObjectNodeInstance::Pointer &oldParentInstance, const PropertyName &oldParentProperty, const ObjectNodeInstance::Pointer &newParentInstance, const PropertyName &newParentProperty);

    virtual void setId(const QString &id);
    virtual QString id() const;

    virtual bool isTransition() const;
    virtual bool isPositioner() const;
    virtual bool isQuickItem() const;
    virtual bool isQuickWindow() const;
    virtual bool isGraphical() const;
    virtual bool isLayoutable() const;

    virtual bool equalGraphicsItem(QGraphicsItem *item) const;

    virtual QRectF boundingRect() const;

    virtual QPointF position() const;
    virtual QSizeF size() const;
    virtual QTransform transform() const;
    virtual QTransform customTransform() const;
    virtual QTransform sceneTransform() const;
    virtual double opacity() const;

    virtual int penWidth() const;

    virtual bool hasAnchor(const PropertyName &name) const;
    virtual QPair<PropertyName, ServerNodeInstance> anchor(const PropertyName &name) const;
    virtual bool isAnchoredBySibling() const;
    virtual bool isAnchoredByChildren() const;

    virtual double rotation() const;
    virtual double scale() const;
    virtual QList<QGraphicsTransform *> transformations() const;
    virtual QPointF transformOriginPoint() const;
    virtual double zValue() const;

    virtual void setPropertyVariant(const PropertyName &name, const QVariant &value);
    virtual void setPropertyBinding(const PropertyName &name, const QString &expression);
    virtual QVariant property(const PropertyName &name) const;
    virtual void resetProperty(const PropertyName &name);
    virtual void refreshProperty(const PropertyName &name);
    virtual QString instanceType(const PropertyName &name) const;
    PropertyNameList propertyNames() const;

    virtual QList<ServerNodeInstance> childItems() const;

    void createDynamicProperty(const QString &PropertyName, const QString &typeName);
    void setDeleteHeldInstance(bool deleteInstance);
    bool deleteHeldInstance() const;

    virtual void updateAnchors();
    virtual void paintUpdate();

    virtual void activateState();
    virtual void deactivateState();

    void populateResetHashes();
    bool hasValidResetBinding(const PropertyName &propertyName) const;
    QQmlAbstractBinding *resetBinding(const PropertyName &propertyName) const;
    QVariant resetValue(const PropertyName &propertyName) const;
    void setResetValue(const PropertyName &propertyName, const QVariant &value);

    QObject *object() const;

    virtual bool hasContent() const;
    virtual bool isResizable() const;
    virtual bool isMovable() const;
    bool isInLayoutable() const;
    void setInLayoutable(bool isInLayoutable);
    virtual void refreshLayoutable();

    bool hasBindingForProperty(const PropertyName &name, bool *hasChanged = 0) const;

    QQmlContext *context() const;
    QQmlEngine *engine() const;

    virtual bool updateStateVariant(const ObjectNodeInstance::Pointer &target, const PropertyName &propertyName, const QVariant &value);
    virtual bool updateStateBinding(const ObjectNodeInstance::Pointer &target, const PropertyName &propertyName, const QString &expression);
    virtual bool resetStateProperty(const ObjectNodeInstance::Pointer &target, const PropertyName &propertyName, const QVariant &resetValue);


    bool isValid() const;
    bool isRootNodeInstance() const;

    virtual void doComponentComplete();

    virtual QList<ServerNodeInstance> stateInstances() const;

    virtual void setNodeSource(const QString &source);

    static QVariant fixResourcePaths(const QVariant &value);

    virtual void updateDirtyNodeRecursive();

protected:
    explicit ObjectNodeInstance(QObject *object);
    void doResetProperty(const PropertyName &propertyName);
    void removeFromOldProperty(QObject *object, QObject *oldParent, const PropertyName &oldParentProperty);
    void addToNewProperty(QObject *object, QObject *newParent, const PropertyName &newParentProperty);
    void deleteObjectsInList(const QQmlProperty &metaProperty);
    QVariant convertSpecialCharacter(const QVariant& value) const;

private:
    QHash<PropertyName, QVariant> m_resetValueHash;
    QHash<PropertyName, QWeakPointer<QQmlAbstractBinding> > m_resetBindingHash;
    QHash<PropertyName, ServerNodeInstance> m_modelAbstractPropertyHash;
    mutable QHash<PropertyName, bool> m_hasBindingHash;
    QString m_id;

    QPointer<NodeInstanceServer> m_nodeInstanceServer;
    PropertyName m_parentProperty;

    QPointer<QObject> m_object;
    NodeInstanceMetaObject *m_metaObject;
<<<<<<< HEAD
    qint32 m_instanceId;
    bool m_deleteHeldInstance;
    bool m_isInPositioner;
=======
    NodeInstanceSignalSpy m_signalSpy;
    bool m_isInLayoutable;
>>>>>>> c4be740b
};

} // namespace Internal
} // namespace QmlDesigner

#endif // OBJECTNODEINSTANCE_H<|MERGE_RESOLUTION|>--- conflicted
+++ resolved
@@ -202,14 +202,9 @@
 
     QPointer<QObject> m_object;
     NodeInstanceMetaObject *m_metaObject;
-<<<<<<< HEAD
     qint32 m_instanceId;
     bool m_deleteHeldInstance;
-    bool m_isInPositioner;
-=======
-    NodeInstanceSignalSpy m_signalSpy;
     bool m_isInLayoutable;
->>>>>>> c4be740b
 };
 
 } // namespace Internal
